--- conflicted
+++ resolved
@@ -124,159 +124,6 @@
 
         :return: The byte length of the object.
         :rtype: int
-        """
-<<<<<<< HEAD
-        if self.number == ENEMY_ITEM_OBJECT_SET:
-            return 3  # size of all enemies and items
-
-        return self._object_length_lookup_table[domain][object_id // OBJECT_GROUP_SIZE]
-
-
-ObjectSetLevelData = namedtuple("ObjectSetPointerType", "offset name level_range")
-
-object_set_level_data = [
-    ObjectSetLevelData(0x0000, "Map Screen", range(0x18010, 0x1A00F)),
-    ObjectSetLevelData(0x4000, "Plains", range(0x1E512, 0x2000F)),
-    ObjectSetLevelData(0x10000, "Dungeon", range(0x2A7F7, 0x2C00F)),
-    ObjectSetLevelData(0x6000, "Hilly", range(0x20587, 0x2200F)),
-    ObjectSetLevelData(0x8000, "Sky", range(0x227E0, 0x2400F)),
-    ObjectSetLevelData(0xC000, "Piranha Plant", range(0x26A6F, 0x2800F)),
-    ObjectSetLevelData(0xA000, "Water", range(0x24BA7, 0x2600F)),
-    ObjectSetLevelData(0x0000, "Mushroom House", range(0x0000, 0x0000)),
-    ObjectSetLevelData(0xA000, "Pipe", range(0x24BA7, 0x2600F)),
-    ObjectSetLevelData(0xE000, "Desert", range(0x28F3F, 0x2A00F)),
-    ObjectSetLevelData(0x14000, "Ship", range(0x2EC07, 0x3000F)),
-    ObjectSetLevelData(0xC000, "Giant", range(0x26A6F, 0x2800F)),
-    ObjectSetLevelData(0x8000, "Ice", range(0x227E0, 0x2400F)),
-    ObjectSetLevelData(0xC000, "Cloudy", range(0x26A6F, 0x2800F)),
-    ObjectSetLevelData(0x0000, "Underground", range(0x1A587, 0x1C00F)),
-    ObjectSetLevelData(0x0000, "Spade House", range(0xA010, 0xC00F)),
-]
-
-
-_object_length_lookup_table = [
-    (
-        (3, 3, 3, 3, 3, 3, 3, 3, 3, 3, 3, 3, 4, 4, 3, 3),
-        (3, 3, 3, 3, 3, 3, 3, 3, 3, 3, 3, 3, 3, 3, 3, 3),
-        (3, 3, 3, 3, 3, 3, 4, 4, 4, 4, 4, 4, 4, 4, 3, 3),
-        (3, 3, 3, 3, 3, 3, 3, 3, 3, 3, 3, 3, 3, 3, 3, 3),
-        (3, 3, 3, 3, 3, 3, 3, 3, 3, 3, 3, 3, 3, 3, 3, 3),
-        (3, 3, 3, 3, 3, 3, 3, 3, 3, 3, 3, 3, 3, 3, 3, 3),
-        (3, 3, 3, 3, 3, 3, 3, 3, 3, 3, 3, 3, 3, 3, 3, 3),
-        (3, 3, 3, 3, 3, 3, 3, 3, 3, 3, 3, 3, 3, 3, 3, 3),
-    ),
-    (
-        (3, 3, 3, 3, 3, 3, 3, 3, 3, 3, 3, 3, 3, 3, 3, 3),
-        (3, 3, 3, 3, 3, 3, 3, 3, 3, 3, 3, 3, 3, 3, 3, 3),
-        (3, 3, 3, 3, 3, 3, 4, 4, 4, 4, 4, 4, 4, 4, 3, 3),
-        (3, 3, 3, 3, 3, 3, 3, 3, 3, 3, 3, 3, 3, 3, 3, 3),
-        (3, 4, 4, 4, 4, 4, 4, 4, 4, 4, 4, 4, 4, 3, 3, 3),
-        (3, 3, 3, 3, 3, 3, 4, 3, 3, 3, 3, 3, 3, 3, 3, 3),
-        (3, 3, 3, 3, 3, 3, 3, 3, 3, 3, 3, 3, 3, 3, 3, 3),
-        (3, 3, 3, 3, 3, 3, 3, 3, 3, 3, 3, 3, 3, 3, 3, 3),
-    ),
-    (
-        (3, 4, 3, 3, 3, 3, 3, 3, 3, 3, 3, 3, 3, 3, 3, 3),
-        (3, 3, 3, 3, 3, 3, 3, 3, 3, 3, 3, 3, 3, 3, 3, 3),
-        (3, 3, 3, 3, 3, 3, 4, 4, 4, 4, 4, 4, 4, 4, 3, 3),
-        (3, 3, 3, 3, 3, 3, 3, 3, 3, 3, 4, 3, 3, 3, 3, 3),
-        (3, 3, 3, 3, 3, 3, 3, 3, 3, 3, 3, 3, 3, 3, 3, 3),
-        (3, 3, 3, 3, 3, 3, 3, 3, 3, 3, 3, 3, 3, 3, 3, 3),
-        (3, 3, 3, 3, 3, 3, 3, 3, 3, 3, 3, 3, 3, 3, 3, 3),
-        (3, 3, 3, 3, 3, 3, 3, 3, 3, 3, 3, 3, 3, 3, 3, 3),
-    ),
-    (
-        (3, 3, 3, 3, 3, 3, 3, 3, 3, 3, 3, 3, 3, 3, 4, 4),
-        (3, 3, 3, 3, 3, 3, 3, 3, 3, 3, 3, 3, 3, 3, 3, 3),
-        (3, 3, 3, 3, 3, 3, 4, 4, 4, 4, 4, 4, 4, 4, 3, 3),
-        (3, 3, 4, 4, 4, 3, 3, 3, 3, 3, 3, 3, 3, 4, 3, 3),
-        (3, 3, 3, 3, 3, 3, 3, 3, 3, 3, 3, 3, 3, 3, 3, 3),
-        (3, 3, 3, 3, 3, 3, 3, 3, 3, 3, 3, 3, 3, 3, 3, 3),
-        (3, 3, 3, 3, 3, 3, 3, 3, 3, 3, 3, 3, 3, 3, 3, 3),
-        (3, 3, 3, 3, 3, 3, 3, 3, 3, 3, 3, 3, 3, 3, 3, 3),
-    ),
-    (
-        (3, 3, 4, 4, 3, 3, 3, 3, 3, 3, 3, 3, 3, 3, 3, 3),
-        (3, 3, 3, 3, 3, 3, 3, 3, 3, 3, 3, 3, 3, 3, 3, 3),
-        (3, 3, 3, 3, 3, 3, 4, 4, 4, 4, 4, 4, 4, 4, 3, 3),
-        (3, 3, 3, 3, 4, 3, 3, 4, 3, 3, 3, 3, 3, 3, 3, 3),
-        (3, 3, 3, 3, 3, 3, 3, 3, 3, 3, 3, 3, 3, 3, 3, 3),
-        (3, 3, 3, 3, 3, 3, 3, 3, 3, 3, 3, 3, 3, 3, 3, 3),
-        (3, 3, 3, 3, 3, 3, 3, 3, 3, 3, 3, 3, 3, 3, 3, 3),
-        (3, 3, 3, 3, 3, 3, 3, 3, 3, 3, 3, 3, 3, 3, 3, 3),
-    ),
-    (
-        (3, 3, 3, 3, 3, 3, 3, 3, 3, 3, 3, 3, 3, 3, 4, 3),
-        (3, 3, 3, 3, 3, 3, 3, 3, 3, 3, 3, 3, 3, 3, 3, 3),
-        (3, 3, 3, 3, 3, 3, 4, 4, 4, 4, 4, 4, 4, 4, 3, 3),
-        (3, 4, 4, 3, 4, 3, 3, 4, 3, 3, 3, 3, 3, 3, 3, 3),
-        (3, 3, 3, 3, 3, 3, 3, 3, 3, 3, 3, 3, 3, 3, 3, 3),
-        (3, 3, 3, 3, 3, 3, 3, 3, 3, 3, 3, 3, 3, 3, 3, 3),
-        (3, 3, 3, 3, 3, 3, 3, 3, 3, 3, 3, 3, 3, 3, 3, 3),
-        (3, 3, 3, 3, 3, 3, 3, 3, 3, 3, 3, 3, 3, 3, 3, 3),
-    ),
-    (
-        (3, 3, 3, 3, 3, 3, 3, 3, 3, 3, 3, 4, 4, 4, 4, 3),
-        (3, 3, 3, 3, 3, 3, 3, 3, 3, 3, 3, 3, 3, 3, 3, 3),
-        (3, 3, 3, 3, 3, 3, 4, 4, 4, 4, 4, 4, 4, 4, 3, 3),
-        (3, 3, 3, 3, 3, 3, 3, 3, 3, 3, 3, 3, 3, 3, 3, 3),
-        (3, 3, 3, 3, 3, 3, 3, 3, 3, 3, 3, 3, 3, 3, 3, 3),
-        (3, 3, 3, 3, 3, 3, 3, 3, 3, 3, 3, 3, 3, 3, 3, 3),
-        (3, 3, 3, 3, 3, 3, 3, 3, 3, 3, 3, 3, 3, 3, 3, 3),
-        (3, 3, 3, 3, 3, 3, 3, 3, 3, 3, 3, 3, 3, 3, 3, 3),
-    ),
-    (
-        (3, 3, 3, 3, 3, 3, 3, 3, 3, 3, 3, 3, 3, 3, 3, 3),
-        (3, 3, 3, 3, 3, 3, 3, 3, 3, 3, 3, 3, 3, 3, 3, 3),
-        (3, 3, 3, 3, 3, 3, 4, 4, 4, 4, 4, 4, 4, 4, 3, 3),
-        (3, 3, 3, 3, 3, 4, 3, 3, 3, 3, 3, 3, 3, 4, 3, 3),
-        (3, 3, 3, 3, 3, 3, 3, 3, 3, 3, 3, 3, 3, 3, 3, 3),
-        (3, 3, 3, 3, 3, 3, 3, 3, 3, 3, 3, 3, 3, 3, 3, 3),
-        (3, 3, 3, 3, 3, 3, 3, 3, 3, 3, 3, 3, 3, 3, 3, 3),
-        (3, 3, 3, 3, 3, 3, 3, 3, 3, 3, 3, 3, 3, 3, 3, 3),
-    ),
-]
-
-_object_set_to_object_length_lookup_table = {
-    WORLD_MAP_OBJECT_SET: _object_length_lookup_table[0],
-    PLAINS_OBJECT_SET: _object_length_lookup_table[0],
-    MUSHROOM_OBJECT_SET: _object_length_lookup_table[0],
-    SPADE_BONUS_OBJECT_SET: _object_length_lookup_table[0],
-    HILLY_OBJECT_SET: _object_length_lookup_table[1],
-    UNDERGROUND_OBJECT_SET: _object_length_lookup_table[1],
-    SKY_OBJECT_SET: _object_length_lookup_table[2],
-    ICE_OBJECT_SET: _object_length_lookup_table[2],
-    DUNGEON_OBJECT_SET: _object_length_lookup_table[3],
-    AIR_SHIP_OBJECT_SET: _object_length_lookup_table[4],
-    PIRANHA_PLANT_OBJECT_SET: _object_length_lookup_table[5],
-    GIANT_OBJECT_SET: _object_length_lookup_table[5],
-    CLOUDY_OBJECT_SET: _object_length_lookup_table[5],
-    DESERT_OBJECT_SET: _object_length_lookup_table[6],
-    WATER_OBJECT_SET: _object_length_lookup_table[7],
-    PIPE_OBJECT_SET: _object_length_lookup_table[7],
-    # 16: Enemy/Item set always 3 bytes
-}
-
-_ending_graphic_offset = {
-    WORLD_MAP_OBJECT_SET: 0,
-    PLAINS_OBJECT_SET: 0,
-    DUNGEON_OBJECT_SET: 0,
-    HILLY_OBJECT_SET: 0,
-    MUSHROOM_OBJECT_SET: 0,
-    AIR_SHIP_OBJECT_SET: 0,
-    CLOUDY_OBJECT_SET: 0,
-    UNDERGROUND_OBJECT_SET: 0,  # Underground
-    SPADE_BONUS_OBJECT_SET: 0,
-    ENEMY_ITEM_OBJECT_SET: 0,
-    SKY_OBJECT_SET: 1,
-    ICE_OBJECT_SET: 1,
-    PIRANHA_PLANT_OBJECT_SET: 2,
-    DESERT_OBJECT_SET: 2,
-    GIANT_OBJECT_SET: 2,
-    WATER_OBJECT_SET: 3,
-    PIPE_OBJECT_SET: 3,
-}
-=======
         return load_object_definition_tile(self.number, object_id, domain).bytes
 
 
@@ -285,5 +132,4 @@
 with open(data_dir.joinpath("ending_graphic_offsets.yaml")) as f:
     ending_offset = yaml.load(f, Loader=Loader)
 _ending_graphic_offset = [int(end_offset[1:], 16) if isinstance(end_offset, str) and end_offset.startswith("$")
-                          else int(end_offset) for _, end_offset in ending_offset.items()]
->>>>>>> e5d2d926
+                          else int(end_offset) for _, end_offset in ending_offset.items()]