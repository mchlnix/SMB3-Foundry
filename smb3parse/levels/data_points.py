--- conflicted
+++ resolved
@@ -259,11 +259,7 @@
             assert self.level_offset_list_offset == self.enemy_offset_list_offset + self.level_count * OFFSET_SIZE
 
         self.map_start_y = self._rom.int(self.map_start_y_address)
-<<<<<<< HEAD
-        self.map_scroll = self._rom.int(self.map_scroll)
-=======
         self.map_scroll = self._rom.int(self.map_scroll_address)
->>>>>>> eb627687
 
     def write_back(self):
         # tile_data_offset
