import logging
import os
from typing import Tuple, Union

from PySide2.QtCore import QSize
from PySide2.QtGui import QCloseEvent, QKeySequence, QMouseEvent, Qt
from PySide2.QtWidgets import (
    QAction,
    QDialog,
    QFileDialog,
    QMainWindow,
    QMenu,
    QMessageBox,
    QPushButton,
    QScrollArea,
    QShortcut,
    QSizePolicy,
    QSplitter,
    QToolBar,
    QWhatsThis,
)

from foundry import (
    get_current_version_name,
    get_latest_version_name,
    open_url,
    releases_link,
)
from foundry.game.File import ROM
from foundry.game.gfx.objects.EnemyItem import EnemyObject
from foundry.game.gfx.objects.LevelObjectController import LevelObjectController
from foundry.game.level.Level import Level, world_and_level_for_level_address
from foundry.game.level.LevelRef import LevelRef
from foundry.gui.LevelDrawer import _level_drawer_container
from foundry.game.level.WorldMap import WorldMap
<<<<<<< HEAD
from foundry.gui.AboutWindow import AboutDialog
from foundry.gui.AutoScrollEditor import AutoScrollEditor
=======
from foundry.gui.QDialog.AboutWindow import AboutDialog
>>>>>>> 4d8644cc
from foundry.gui.BlockViewer import BlockViewer
from foundry.gui.ContextMenu import CMAction, ContextMenu
from foundry.gui.EnemySizeBar import EnemySizeBar
from foundry.gui.HeaderEditor import HeaderEditor
from foundry.gui.JumpEditor import JumpEditor
from foundry.gui.JumpList import JumpList
from foundry.gui.LevelSelector import LevelSelector
from foundry.gui.LevelSizeBar import LevelSizeBar
from foundry.gui.LevelView import LevelView, undoable
from foundry.gui.ObjectDropdown import ObjectDropdown
from foundry.gui.ObjectList import ObjectList
from foundry.gui.ObjectStatusBar import ObjectStatusBar
from foundry.gui.ObjectToolBar import ObjectToolBar
from foundry.gui.ObjectViewer import ObjectViewer
<<<<<<< HEAD
from foundry.gui.PaletteViewer import PaletteViewer
from foundry.gui.SettingsDialog import POWERUPS, show_settings
from foundry.gui.SpinnerPanel import SpinnerPanel
from foundry.gui.WarningList import WarningList
from foundry.gui.settings import SETTINGS, save_settings
from smb3parse.constants import TILE_LEVEL_1, Title_PrepForWorldMap, Title_DebugMenu
from smb3parse.levels.world_map import WorldMap as SMB3World
from smb3parse.util.rom import Rom as SMB3Rom

ROM_FILE_FILTER = "ROM files (*.nes *.rom);;All files (*)"
M3L_FILE_FILTER = "M3L files (*.m3l);;All files (*)"
IMG_FILE_FILTER = "Screenshots (*.png);;All files (*)"

ID_RELOAD_LEVEL = 303

ID_GRID_LINES = 501
ID_TRANSPARENCY = 508
ID_JUMPS = 509
ID_MARIO = 510
ID_RESIZE_TYPE = 511
ID_JUMP_OBJECTS = 512
ID_ITEM_BLOCKS = 513
ID_INVISIBLE_ITEMS = 514
ID_AUTOSCROLL = 515

CHECKABLE_MENU_ITEMS = [
    ID_TRANSPARENCY,
    ID_GRID_LINES,
    ID_JUMPS,
    ID_MARIO,
    ID_RESIZE_TYPE,
    ID_JUMP_OBJECTS,
    ID_ITEM_BLOCKS,
    ID_INVISIBLE_ITEMS,
    ID_AUTOSCROLL,
]

ID_PROP: bytes = "ID"  # the stubs for setProperty are wrong so keep the warning to this line

# mouse modes

MODE_FREE = 0
MODE_DRAG = 1
MODE_RESIZE = 2
=======
from foundry.gui.SettingsDialog import SettingsDialog
from foundry.core.util.get_gui_style import get_gui_style
from foundry.gui.SpinnerPanel import SpinnerPanel
from foundry.core.Settings.util import get_setting, set_setting, save_settings
from foundry.gui.QMenus.Menu.Menu import Menu
from foundry.core.Action.ActionSelectFileToOpen import ActionSelectFileToOpen
from foundry.core.Action.ActionSafe import ActionSafe
from foundry.core.util import ROM_FILE_FILTER, IMG_FILE_FILTER, ID_GRID_LINES, ID_TRANSPARENCY, ID_JUMPS, ID_MARIO, \
    ID_RESIZE_TYPE, ID_JUMP_OBJECTS, ID_ITEM_BLOCKS, ID_INVISIBLE_ITEMS, ID_BACKGROUND_ENABLED, \
    ID_VISUAL_OBJECT_TOOLBAR, ID_OBJECT_ATTRIBUTE_TOOLBAR, ID_COMPACT_TOOLBAR, ID_BYTES_COUNTER_TOOLBAR, \
    ID_OBJECT_LIST_TOOLBAR, CHECKABLE_MENU_ITEMS, ID_PROP
from foundry.game.File import load_from_file
from foundry.gui.QMenus.Menu.MenuFile import FileMenu
from foundry.gui.QMenus.Menu.MenuHelp import HelpMenu
from foundry.gui.QMenus.MenuAction.MenuActionSettings import MenuActionSettings
from foundry.core.Action.ActionSaveToFirstLevel import ActionSaveToFirstLevel
from foundry.core.Action.ActionOpenEmulator import ActionOpenEmulator
from foundry.gui.Custom.Blocks.TileSquareAssemblyEditor import DialogTileSquareAssemblyEditor
from foundry.gui.QIcon.Icon import Icon
from foundry.game.gfx.Palette import load_palette
>>>>>>> 4d8644cc


class MainWindow(QMainWindow):
    def __init__(self, path_to_rom=""):
        super(MainWindow, self).__init__()

<<<<<<< HEAD
        self.setWindowIcon(icon("foundry.ico"))

        file_menu = QMenu("File")

        open_rom_action = file_menu.addAction("&Open ROM")
        open_rom_action.triggered.connect(self.on_open_rom)
        self.open_m3l_action = file_menu.addAction("&Open M3L")
        self.open_m3l_action.triggered.connect(self.on_open_m3l)

        file_menu.addSeparator()

        self.save_rom_action = file_menu.addAction("&Save ROM")
        self.save_rom_action.triggered.connect(self.on_save_rom)
        self.save_rom_as_action = file_menu.addAction("&Save ROM as ...")
        self.save_rom_as_action.triggered.connect(self.on_save_rom_as)
        """
        file_menu.AppendSeparator()
        """
        self.save_m3l_action = file_menu.addAction("&Save M3L")
        self.save_m3l_action.triggered.connect(self.on_save_m3l)
        """
        file_menu.Append(ID_SAVE_LEVEL_TO, "&Save Level to", "")
        file_menu.AppendSeparator()
        file_menu.Append(ID_APPLY_IPS_PATCH, "&Apply IPS Patch", "")
        file_menu.AppendSeparator()
        file_menu.Append(ID_ROM_PRESET, "&ROM Preset", "")
        """
        file_menu.addSeparator()
        settings_action = file_menu.addAction("&Settings")
        settings_action.triggered.connect(show_settings)
        file_menu.addSeparator()
        exit_action = file_menu.addAction("&Exit")
        exit_action.triggered.connect(lambda _: self.close())

        self.menuBar().addMenu(file_menu)

        """
        edit_menu = wx.Menu()

        edit_menu.Append(ID_EDIT_LEVEL, "&Edit Level", "")
        edit_menu.Append(ID_EDIT_OBJ_DEFS, "&Edit Object Definitions", "")
        edit_menu.Append(ID_EDIT_PALETTE, "&Edit Palette", "")
        edit_menu.Append(ID_EDIT_GRAPHICS, "&Edit Graphics", "")
        edit_menu.Append(ID_EDIT_MISC, "&Edit Miscellaneous", "")
        edit_menu.AppendSeparator()
        edit_menu.Append(ID_FREE_FORM_MODE, "&Free form Mode", "")
        edit_menu.Append(ID_LIMIT_SIZE, "&Limit Size", "")
        """
=======
        self.setWindowIcon(Icon.as_custom("icon"))
        self.setStyleSheet(get_gui_style())

        self.file_menu = FileMenu(self)
        self.file_menu.open_rom_action._action.attach_warning(self.safe_to_change)
        self.file_menu.open_rom_action._action.attach_observer(load_from_file)
        self.file_menu.open_rom_action._action.attach_observer(self.open_level_selector)
        self.file_menu.open_m3l_action._action.attach_warning(self.safe_to_change)
        self.file_menu.open_m3l_action._action.attach_observer(self.open_m3l)
        self.file_menu.save_rom_action._action.attach_warning(self.safe_to_change)
        self.file_menu.save_rom_action._action.attach_requirement(lambda: self.can_save_rom(False))
        self.file_menu.save_rom_action._action.attach_observer(self.save_rom)
        self.file_menu.save_rom_as_action._action.attach_warning(self.safe_to_change)
        self.file_menu.save_rom_as_action._action.attach_requirement(lambda: self.can_save_rom(True))
        self.file_menu.save_rom_as_action._action.attach_observer(self.save_rom)
        self.file_menu.save_m3l_action._action.attach_observer(self.save_m3l)
        self.file_menu.save_asm6_action._action.attach_observer(self.save_asm6)
        self.menuBar().addMenu(self.file_menu)
>>>>>>> 4d8644cc

        self.level_menu = QMenu("Level")

        self.select_level_action = self.level_menu.addAction("&Select Level")
        self.select_level_action.triggered.connect(self.open_level_selector)

<<<<<<< HEAD
        self.reload_action = self.level_menu.addAction("&Reload Level")
=======
        self.reload_action = level_menu.addAction("&Reload Level")
>>>>>>> 4d8644cc
        self.reload_action.triggered.connect(self.reload_level)
        self.level_menu.addSeparator()
        self.edit_header_action = self.level_menu.addAction("&Edit Header")
        self.edit_header_action.triggered.connect(self.on_header_editor)
<<<<<<< HEAD
        self.edit_autoscroll = self.level_menu.addAction("Edit Autoscrolling")
        self.edit_autoscroll.triggered.connect(self.on_edit_autoscroll)
=======
        self.edit_tsa_action = level_menu.addAction("&Edit TSA")
        self.edit_tsa_action.triggered.connect(lambda *_: self.display_tsa_editor())
>>>>>>> 4d8644cc

        self.menuBar().addMenu(self.level_menu)

        self.object_menu = QMenu("Objects")

        view_blocks_action = self.object_menu.addAction("&View Blocks")
        view_blocks_action.triggered.connect(self.on_block_viewer)
        view_objects_action = self.object_menu.addAction("&View Objects")
        view_objects_action.triggered.connect(self.on_object_viewer)
<<<<<<< HEAD
        self.object_menu.addSeparator()
        view_palettes_action = self.object_menu.addAction("View Object Palettes")
        view_palettes_action.triggered.connect(self.on_palette_viewer)
=======
>>>>>>> 4d8644cc

        self.menuBar().addMenu(self.object_menu)

<<<<<<< HEAD
        self.view_menu = QMenu("View")
        self.view_menu.triggered.connect(self.on_menu)

        action = self.view_menu.addAction("Mario")
        action.setProperty(ID_PROP, ID_MARIO)
        action.setCheckable(True)
        action.setChecked(SETTINGS["draw_mario"])

        action = self.view_menu.addAction("&Jumps on objects")
        action.setProperty(ID_PROP, ID_JUMP_OBJECTS)
        action.setCheckable(True)
        action.setChecked(SETTINGS["draw_jump_on_objects"])

        action = self.view_menu.addAction("Items in blocks")
        action.setProperty(ID_PROP, ID_ITEM_BLOCKS)
        action.setCheckable(True)
        action.setChecked(SETTINGS["draw_items_in_blocks"])

        action = self.view_menu.addAction("Invisible items")
        action.setProperty(ID_PROP, ID_INVISIBLE_ITEMS)
        action.setCheckable(True)
        action.setChecked(SETTINGS["draw_invisible_items"])

        action = self.view_menu.addAction("Autoscroll Path")
        action.setProperty(ID_PROP, ID_AUTOSCROLL)
        action.setCheckable(True)
        action.setChecked(SETTINGS["draw_autoscroll"])

        self.view_menu.addSeparator()

        action = self.view_menu.addAction("Jump Zones")
        action.setProperty(ID_PROP, ID_JUMPS)
        action.setCheckable(True)
        action.setChecked(SETTINGS["draw_jumps"])

        action = self.view_menu.addAction("&Grid lines")
        action.setProperty(ID_PROP, ID_GRID_LINES)
        action.setCheckable(True)
        action.setChecked(SETTINGS["draw_grid"])

        action = self.view_menu.addAction("Resize Type")
        action.setProperty(ID_PROP, ID_RESIZE_TYPE)
        action.setCheckable(True)
        action.setChecked(SETTINGS["draw_expansion"])

        self.view_menu.addSeparator()

        action = self.view_menu.addAction("&Block Transparency")
        action.setProperty(ID_PROP, ID_TRANSPARENCY)
        action.setCheckable(True)
        action.setChecked(SETTINGS["block_transparency"])

        self.view_menu.addSeparator()
        self.view_menu.addAction("&Save Screenshot of Level").triggered.connect(self.on_screenshot)
        """
        self.view_menu.Append(ID_BACKGROUND_FLOOR, "&Background & Floor", "")
        self.view_menu.Append(ID_TOOLBAR, "&Toolbar", "")
        self.view_menu.AppendSeparator()
        self.view_menu.Append(ID_ZOOM, "&Zoom", "")
        self.view_menu.AppendSeparator()
        self.view_menu.Append(ID_USE_ROM_GRAPHICS, "&Use ROM Graphics", "")
        self.view_menu.Append(ID_PALETTE, "&Palette", "")
        self.view_menu.AppendSeparator()
        self.view_menu.Append(ID_MORE, "&More", "")
        """
=======
        view_menu = Menu(parent=self, title="View")
        view_menu.triggered.connect(self.on_menu)

        MenuActionSettings(view_menu, "draw_mario", "Mario", container=_level_drawer_container)
        MenuActionSettings(view_menu, "draw_jump_on_objects", "Warps", container=_level_drawer_container)
        MenuActionSettings(view_menu, "draw_items_in_blocks", "Items in Blocks", container=_level_drawer_container)
        MenuActionSettings(view_menu, "draw_invisible_items", "Invisible items", container=_level_drawer_container)
        view_menu.addSeparator()
        MenuActionSettings(view_menu, "draw_jumps", "Jump Zones", container=_level_drawer_container)
        MenuActionSettings(view_menu, "draw_grid", "Grid Lines", container=_level_drawer_container)
        MenuActionSettings(view_menu, "draw_expansion", "Reisze Type", container=_level_drawer_container)
        view_menu.addSeparator()
        MenuActionSettings(view_menu, "block_transparency", "Block Transparency", container=_level_drawer_container)
        MenuActionSettings(view_menu, "background_enabled", "Background", container=_level_drawer_container)
        view_menu.addSeparator()
        view_menu.addAction("&Save Screenshot of Level").triggered.connect(self.on_screenshot)
>>>>>>> 4d8644cc

        self.menuBar().addMenu(self.view_menu)

        tool_menu = Menu(parent=self, title="Tools")
        tool_menu.triggered.connect(self.on_menu)

        tool_menu.addSection("Object Selectors")

        MenuActionSettings(tool_menu, "visual_object_toolbar", "Visual Object Selector")
        MenuActionSettings(tool_menu, "compact_object_toolbar", "Compact Object Selector")
        MenuActionSettings(tool_menu, "object_attribute_toolbar", "Object Attribute Toolbar")

        tool_menu.addSeparator()

        MenuActionSettings(tool_menu, "bytes_counter_toolbar", "Byte Counter")
        MenuActionSettings(tool_menu, "object_list_toolbar", "Object List")

        self.menuBar().addMenu(tool_menu)

        self.menuBar().addMenu(HelpMenu(self))

        self.block_viewer = None
        self.object_viewer = None

        self.level_ref = LevelRef()
        self.level_ref.data_changed.connect(self._on_level_data_changed)

        self.context_menu = ContextMenu(self.level_ref)
        self.context_menu.triggered.connect(self.on_menu)

        self.level_view = LevelView(self, self.level_ref, self.context_menu)

        self.scroll_panel = QScrollArea()
        self.scroll_panel.setWidgetResizable(True)
        self.scroll_panel.setWidget(self.level_view)

        self.setCentralWidget(self.scroll_panel)

        self.spinner_panel = SpinnerPanel(self, self.level_ref)
        self.spinner_panel.zoom_in_triggered.connect(self.level_view.zoom_in)
        self.spinner_panel.zoom_out_triggered.connect(self.level_view.zoom_out)
        self.spinner_panel.object_change.connect(self.on_spin)

        self.object_list = ObjectList(self, self.level_ref, self.context_menu)

        self.object_dropdown = ObjectDropdown(self)
        self.object_dropdown.object_selected.connect(self._on_placeable_object_selected)

        self.level_size_bar = LevelSizeBar(self, self.level_ref)
        self.enemy_size_bar = EnemySizeBar(self, self.level_ref)

        self.jump_list = JumpList(self, self.level_ref)
        self.jump_list.add_jump.connect(self.on_jump_added)
        self.jump_list.edit_jump.connect(self.on_jump_edit)
        self.jump_list.remove_jump.connect(self.on_jump_removed)

        splitter = QSplitter(self)
        splitter.setOrientation(Qt.Vertical)

        splitter.addWidget(self.object_list)
        splitter.setStretchFactor(0, 1)
        splitter.addWidget(self.jump_list)

        splitter.setChildrenCollapsible(False)

        self.object_toolbar = ObjectToolBar(self)
        self.object_toolbar.object_selected.connect(self._on_placeable_object_selected)

        self.visual_object_toolbar = self.add_toolbox("Object Toolbar", self.object_toolbar, 1)
        if get_setting("visual_object_toolbar", True) != 0:
            self.visual_object_toolbar.toggleViewAction().trigger()

        self.compact_object_toolbar = self.add_toolbox("Object Dropdown Toolbar", self.object_dropdown, 2)
        if get_setting("compact_object_toolbar", True) != 0:
            self.compact_object_toolbar.toggleViewAction().trigger()

        self.object_attribute_toolbar = self.add_toolbox("Level Spinner Toolbar", self.spinner_panel, 2)
        if get_setting("object_attribute_toolbar", True) != 0:
            self.object_attribute_toolbar.toggleViewAction().trigger()

        self.bytes_counter_toolbar = self.add_toolbox("Size Toolbar", [self.level_size_bar, self.enemy_size_bar], 2)
        if get_setting("bytes_counter_toolbar", True) != 0:
            self.bytes_counter_toolbar.toggleViewAction().trigger()

        self.object_list_toolbar = self.add_toolbox("Level Info", splitter, 2)
        if get_setting("object_list_toolbar", True) != 0:
            self.object_list_toolbar.toggleViewAction().trigger()

        self.menu_toolbar = QToolBar("Menu Toolbar", self)
        self.menu_toolbar.setOrientation(Qt.Horizontal)
        self.menu_toolbar.setIconSize(QSize(20, 20))

<<<<<<< HEAD
        self.menu_toolbar.addAction(icon("settings.svg"), "Editor Settings").triggered.connect(show_settings)
        self.menu_toolbar.addSeparator()
        self.menu_toolbar.addAction(icon("folder.svg"), "Open ROM").triggered.connect(self.on_open_rom)
        self.menu_toolbar.addAction(icon("save.svg"), "Save Level").triggered.connect(self.on_save_rom)
        self.menu_toolbar.addSeparator()

        self.undo_action = self.menu_toolbar.addAction(icon("rotate-ccw.svg"), "Undo Action")
        self.undo_action.triggered.connect(self.level_ref.undo)
        self.undo_action.setEnabled(False)
        self.redo_action = self.menu_toolbar.addAction(icon("rotate-cw.svg"), "Redo Action")
        self.redo_action.triggered.connect(self.level_ref.redo)
        self.redo_action.setEnabled(False)

        self.menu_toolbar.addSeparator()
        play_action = self.menu_toolbar.addAction(icon("play-circle.svg"), "Play Level")
        play_action.triggered.connect(self.on_play)
        play_action.setWhatsThis("Opens an emulator with the current Level set to 1-1.\nSee Settings.")
        self.menu_toolbar.addSeparator()
        self.menu_toolbar.addAction(icon("zoom-out.svg"), "Zoom Out").triggered.connect(self.level_view.zoom_out)
        self.menu_toolbar.addAction(icon("zoom-in.svg"), "Zoom In").triggered.connect(self.level_view.zoom_in)
        self.menu_toolbar.addSeparator()
        header_action = self.menu_toolbar.addAction(icon("tool.svg"), "Edit Level Header")
=======
        menu_toolbar.addAction(Icon.as_custom("settings"), "Editor Settings").triggered.connect(
            lambda: SettingsDialog(self, self).exec_()
        )
        menu_toolbar.addSeparator()
        menu_toolbar.addAction(Icon.as_custom("open file"), "Open ROM").triggered.connect(self.file_menu.open_rom_action.action)
        menu_toolbar.addAction(Icon.as_custom("save file"), "Save Level").triggered.connect(self.file_menu.save_rom_action.action)
        menu_toolbar.addSeparator()

        self.undo_action = menu_toolbar.addAction(Icon.as_custom("undo"), "Undo Action")
        self.undo_action.triggered.connect(self.level_ref.undo)
        self.undo_action.setEnabled(False)
        self.redo_action = menu_toolbar.addAction(Icon.as_custom("redo"), "Redo Action")
        self.redo_action.triggered.connect(self.level_ref.redo)
        self.redo_action.setEnabled(False)

        menu_toolbar.addSeparator()

        self.save_to_first_level_action = ActionSaveToFirstLevel("save_to_first_level_action", self, self.level_ref)
        self.open_emu_action = ActionOpenEmulator("open_emu_action", self, self.save_to_first_level_action)
        play_action = menu_toolbar.addAction(Icon.as_custom("play"), "Play Level")
        play_action.triggered.connect(lambda: self.open_emu_action())
        play_action.setWhatsThis("Opens an emulator with the current Level set to 1-1.\nSee Settings.")
        menu_toolbar.addSeparator()
        menu_toolbar.addAction(Icon.as_custom("zoom out"), "Zoom Out").triggered.connect(self.level_view.zoom_out)
        menu_toolbar.addAction(Icon.as_custom("zoom in"), "Zoom In").triggered.connect(self.level_view.zoom_in)
        menu_toolbar.addSeparator()
        header_action = menu_toolbar.addAction(Icon.as_custom("tool"), "Edit Level Header")
>>>>>>> 4d8644cc
        header_action.triggered.connect(self.on_header_editor)
        header_action.setWhatsThis(
            "<b>Header Editor</b><br/>"
            "Many configurations regarding the level are done in its header, like the length of "
            "the timer, or where and how Mario enters the level.<br/>"
        )

<<<<<<< HEAD
        self.jump_destination_action = self.menu_toolbar.addAction(
            icon("arrow-right-circle.svg"), "Go to Jump Destination"
        )
=======
        self.jump_destination_action = menu_toolbar.addAction(Icon.as_custom("pointer editor"), "Go to Jump Destination")
>>>>>>> 4d8644cc
        self.jump_destination_action.triggered.connect(self._go_to_jump_destination)
        self.jump_destination_action.setWhatsThis(
            "Opens the level, that can be reached from this one, e.g. by entering a pipe."
        )

        self.menu_toolbar.addSeparator()

        whats_this_action = QWhatsThis.createAction()
        whats_this_action.setWhatsThis("Click on parts of the editor, to receive help information.")
        whats_this_action.setIcon(Icon.as_custom("help"))
        whats_this_action.setText("Starts 'What's this?' mode")
        self.menu_toolbar.addAction(whats_this_action)

        self.menu_toolbar.addSeparator()
        self.warning_list = WarningList(self, self.level_ref)

        warning_action = self.menu_toolbar.addAction(icon("alert-triangle.svg"), "Warning Panel")
        warning_action.setWhatsThis("Shows a list of warnings.")
        warning_action.triggered.connect(self.warning_list.show)
        warning_action.setDisabled(True)

        self.warning_list.warnings_updated.connect(warning_action.setEnabled)

        self.addToolBar(Qt.TopToolBarArea, self.menu_toolbar)

        self.status_bar = ObjectStatusBar(self, self.level_ref)
        self.setStatusBar(self.status_bar)

        self.delete_shortcut = QShortcut(QKeySequence(Qt.Key_Delete), self, self.remove_selected_objects)

        QShortcut(QKeySequence(Qt.CTRL + Qt.Key_X), self, self._cut_objects)
        QShortcut(QKeySequence(Qt.CTRL + Qt.Key_C), self, self._copy_objects)
        QShortcut(QKeySequence(Qt.CTRL + Qt.Key_V), self, self._paste_objects)

        QShortcut(QKeySequence(Qt.CTRL + Qt.Key_Z), self, self.level_ref.undo)
        QShortcut(QKeySequence(Qt.CTRL + Qt.Key_Y), self, self.level_ref.redo)
        QShortcut(QKeySequence(Qt.CTRL + Qt.SHIFT + Qt.Key_Z), self, self.level_ref.redo)

        QShortcut(QKeySequence(Qt.CTRL + Qt.Key_Plus), self, self.level_view.zoom_in)
        QShortcut(QKeySequence(Qt.CTRL + Qt.Key_Minus), self, self.level_view.zoom_out)

        QShortcut(QKeySequence(Qt.CTRL + Qt.Key_A), self, self.level_view.select_all)

<<<<<<< HEAD
        self.on_open_rom(path_to_rom)
=======
        self.select_rom_action = ActionSelectFileToOpen("open_rom", ActionSafe, "Select ROM", ROM_FILE_FILTER)
        self.select_rom_action.attach_observer(load_from_file)
        self.select_rom_action.attach_observer(self.open_level_selector)

        if not self.select_rom_action.observable.observable():
            self.deleteLater()
>>>>>>> 4d8644cc

        self.showMaximized()

    def display_tsa_editor(self):
        """Displays the tsa editor"""
        level_header = self.level_ref.level.header
        pal = load_palette(self.level_ref.level.object_set_number, level_header.object_palette_index)
        DialogTileSquareAssemblyEditor(
            self,
            self.level_ref.object_set_number,
            pal
        )

    def _on_level_data_changed(self):
        self.undo_action.setEnabled(self.level_ref.undo_stack.undo_available)
        self.redo_action.setEnabled(self.level_ref.undo_stack.redo_available)

        self.jump_destination_action.setEnabled(self.level_ref.level.has_next_area)

    def _go_to_jump_destination(self):
        if not self.safe_to_change():
            return

        level_address = self.level_ref.level.next_area_objects
        enemy_address = self.level_ref.level.next_area_enemies + 1
        object_set = self.level_ref.level.next_area_object_set

        world, level = world_and_level_for_level_address(level_address)

        self.update_level(f"Level {world}-{level}", level_address, enemy_address, object_set)

<<<<<<< HEAD
    def on_play(self):
        """
        Copies the ROM, including the current level, to a temporary directory, saves the current level as level 1-1 and
        opens the rom in an emulator.
        """
        temp_dir = pathlib.Path(tempfile.gettempdir()) / "smb3foundry"
        temp_dir.mkdir(parents=True, exist_ok=True)

        path_to_temp_rom = temp_dir / "instaplay.rom"

        ROM().save_to(path_to_temp_rom)

        if not self._put_current_level_to_level_1_1(path_to_temp_rom):
            return

        if not self._set_default_powerup(path_to_temp_rom):
            return

        arguments = SETTINGS["instaplay_arguments"].replace("%f", str(path_to_temp_rom))
        arguments = shlex.split(arguments, posix=False)

        emu_path = pathlib.Path(SETTINGS["instaplay_emulator"])

        if emu_path.is_absolute():
            if emu_path.exists():
                emulator = str(emu_path)
            else:
                QMessageBox.critical(
                    self, "Emulator not found", f"Check it under File > Settings.\nFile {emu_path} not found."
                )
                return
        else:
            emulator = SETTINGS["instaplay_emulator"]

        try:
            subprocess.run([emulator, *arguments])
        except Exception as e:
            QMessageBox.critical(self, "Emulator command failed.", f"Check it under File > Settings.\n{str(e)}")

    def _open_rom(self, path_to_rom):
        with open(path_to_rom, "rb") as smb3_rom:
            data = smb3_rom.read()

        rom = SMB3Rom(bytearray(data))
        return rom

    def _put_current_level_to_level_1_1(self, path_to_rom) -> bool:
        rom = self._open_rom(path_to_rom)

        # load world-1 data
        world_1 = SMB3World.from_world_number(rom, 1)

        # find position of "level 1" tile in world map
        for position in world_1.gen_positions():
            if position.tile() == TILE_LEVEL_1:
                break
        else:
            QMessageBox.critical(
                self, "Couldn't place level", "Could not find a level 1 tile in World 1 to put your level at."
            )
            return False

        if not self.level_ref.level.attached_to_rom:
            QMessageBox.critical(
                self,
                "Couldn't place level",
                "The Level is not part of the rom yet (M3L?). Try saving it into the ROM first.",
            )
            return False

        # write level and enemy data of current level
        (layout_address, layout_bytes), (enemy_address, enemy_bytes) = self.level_ref.level.to_bytes()
        rom.write(layout_address, layout_bytes)
        rom.write(enemy_address, enemy_bytes)

        # replace level information with that of current level
        object_set_number = self.level_ref.object_set_number

        world_1.replace_level_at_position((layout_address, enemy_address - 1, object_set_number), position)

        # save rom
        rom.save_to(path_to_rom)

        return True

    def _set_default_powerup(self, path_to_rom) -> bool:
        rom = self._open_rom(path_to_rom)

        *_, powerup, hasPWing = POWERUPS[SETTINGS["default_powerup"]]

        rom.write(Title_PrepForWorldMap + 0x1, bytes([powerup]))

        nop = 0xEA
        rts = 0x60
        lda = 0xA9
        staAbsolute = 0x8D

        # If a P-wing powerup is selected, another variable needs to be set with the P-wing value
        # This piece of code overwrites a part of Title_DebugMenu
        if hasPWing:
            Map_Power_DispHigh = 0x03
            Map_Power_DispLow = 0xF3

            # We need to start one byte before Title_DebugMenu to remove the RTS of Title_PrepForWorldMap
            # The assembly code below reads as follows:
            # LDA 0x08
            # STA $03F3
            # RTS
            rom.write(
                Title_DebugMenu - 0x1,
                bytes(
                    [
                        lda,
                        0x8,
                        staAbsolute,
                        Map_Power_DispLow,
                        Map_Power_DispHigh,
                        # The RTS to get out of the now extended Title_PrepForWorldMap
                        rts,
                    ]
                ),
            )

            # Remove code that resets the powerup value by replacing it with no-operations
            # Otherwise this code would copy the value of the normal powerup here
            # (So if the powerup would be Raccoon Mario, Map_Power_Disp would also be
            # set as Raccoon Mario instead of P-wing
            Map_Power_DispResetLocation = 0x3C5A2
            rom.write(Map_Power_DispResetLocation, bytes([nop, nop, nop]))

        rom.save_to(path_to_rom)
        return True

=======
>>>>>>> 4d8644cc
    def on_screenshot(self, _) -> bool:
        if self.level_view is None:
            return False

        recommended_file = f"{os.path.expanduser('~')}/{ROM().name} - {self.level_view.level_ref.name}.png"

        pathname, _ = QFileDialog.getSaveFileName(
            self, caption="Save Screenshot", dir=recommended_file, filter=IMG_FILE_FILTER
        )

        if not pathname:
            return False

        # Proceed loading the file chosen by the user
        self.level_view.make_screenshot().save(pathname)

        return True

    def update_title(self):
        if self.level_view.level_ref is not None and ROM() is not None:
            title = f"{self.level_view.level_ref.name} - {ROM().name}"
        else:
            title = "SMB3Foundry"

        self.setWindowTitle(title)

<<<<<<< HEAD
    def on_open_rom(self, path_to_rom="") -> bool:
        if not self.safe_to_change():
            return False

        if not path_to_rom:
            # otherwise ask the user what new file to open
            path_to_rom, _ = QFileDialog.getOpenFileName(self, caption="Open ROM", filter=ROM_FILE_FILTER)

            if not path_to_rom:
                self._enable_disable_gui_elements()
                return False

        # Proceed loading the file chosen by the user
        try:
            ROM.load_from_file(path_to_rom)

            return self.open_level_selector(None)

        except IOError as exp:
            QMessageBox.warning(self, type(exp).__name__, f"Cannot open file '{path_to_rom}'.")
            return False
        finally:
            self._enable_disable_gui_elements()

    def on_open_m3l(self, _) -> bool:
        if not self.safe_to_change():
            return False

        # otherwise ask the user what new file to open
        pathname, _ = QFileDialog.getOpenFileName(self, caption="Open M3L file", filter=M3L_FILE_FILTER)

        if not pathname:
            return False

        # Proceed loading the file chosen by the user
        try:
            with open(pathname, "rb") as m3l_file:

                self.level_view.from_m3l(bytearray(m3l_file.read()))
        except IOError as exp:
            QMessageBox.warning(self, type(exp).__name__, f"Cannot open file '{pathname}'.")

            return False

        self.level_view.level_ref.name = os.path.basename(pathname)

        self.update_gui_for_level()

        return True

    def safe_to_change(self) -> bool:
        if not self.level_ref:
            return True

        if self.level_ref.level.changed:
            answer = QMessageBox.question(
                self,
                "Please confirm",
                "Current content has not been saved! Proceed?",
                QMessageBox.No | QMessageBox.Yes,
                QMessageBox.No,
            )

            return answer == QMessageBox.Yes
        else:
            return True

    def on_save_rom(self, _):
        self.save_rom(False)

    def on_save_rom_as(self, _):
        self.save_rom(True)

    def save_rom(self, is_save_as):
        safe_to_save, reason, additional_info = self.level_view.level_safe_to_save()

        if not safe_to_save:
            answer = QMessageBox.warning(
                self,
                reason,
                f"{additional_info}\n\nDo you want to proceed?",
                QMessageBox.No | QMessageBox.Yes,
                QMessageBox.No,
            )

            if answer == QMessageBox.No:
                return

        if not self.level_ref.attached_to_rom:
=======
    def safe_to_change(self, *_) -> Tuple[bool, str, str]:
        """Determines if a file is save to change"""
        if not self.level_ref or not self.level_ref.level.changed:
            return True, '', ''
        else:
            return False, "Please confirm", "Current content has not been saved! Proceed?"

    def can_save_rom(self, is_save_as):
        """Determines if we can save the rom"""
        if not self.level_view.level_ref.attached_to_rom:
>>>>>>> 4d8644cc
            QMessageBox.information(
                self,
                "Importing M3L into ROM",
                "Please select the positions in the ROM you want the level objects and enemies/items to be stored.",
                QMessageBox.Ok,
            )

            level_selector = LevelSelector(self)

            answer = level_selector.exec_()

            if answer == QMessageBox.Accepted:
                self.level_view.level_ref.attach_to_rom(
                    level_selector.object_data_offset, level_selector.enemy_data_offset
                )

                if is_save_as:
                    # if we save to another rom, don't consider the level
                    # attached (to the current rom)
                    self.level_view.level_ref.attached_to_rom = False
                    return False
            else:
                return True
        return True

    def safe_to_save(self):
        """Determines if it is safe to save"""
        return self.level_view.level_safe_to_save()

<<<<<<< HEAD
        level = self.level_ref.level
=======
    def save_rom(self, path_to_rom: str) -> None:
        """Saves the ROM"""
        level = self.level_view.level_ref
>>>>>>> 4d8644cc

        for offset, data in level.to_bytes():
            ROM().bulk_write(data, offset)

<<<<<<< HEAD
        try:
            ROM().save_to_file(pathname)
        except IOError as exp:
            QMessageBox.warning(self, f"{type(exp).__name__}", f"Cannot save ROM data to file '{pathname}'.")

        self.update_title()

        if not is_save_as:
            level.changed = False

    def on_save_m3l(self, _):
        suggested_file = self.level_view.level_ref.name
=======
        ROM().save_to_file(path_to_rom)
>>>>>>> 4d8644cc

    def open_m3l(self, path: str) -> None:
        """Opens a M3L"""
        with open(path, "rb") as m3l_file:
            self.level_view.from_m3l(bytearray(m3l_file.read()))

    def save_m3l(self, path_to_rom: str) -> None:
        """Saves a M3L"""
        level = self.level_view.level_ref
        with open(path_to_rom, "wb") as m3l_file:
            m3l_file.write(level.to_m3l())

    def save_asm6(self, path_to_rom: str) -> None:
        """Saves a ASM6 file"""
        level = self.level_view.level_ref
        with open(path_to_rom, "w+") as asm6_file:
            asm6_file.write(level.to_asm6())

    def on_check_for_update(self):
        self.setCursor(Qt.WaitCursor)

        current_version = get_current_version_name()

        try:
            latest_version = get_latest_version_name()
        except ValueError as ve:
            QMessageBox.critical(self, "Error while checking for updates", f"Error: {ve}")
            return

        if current_version != latest_version:
            latest_release_url = f"{releases_link}/tag/{latest_version}"

            go_to_github_button = QPushButton(Icon.as_custom("link"), "Go to latest release")
            go_to_github_button.clicked.connect(lambda: open_url(latest_release_url))

            info_box = QMessageBox(
                QMessageBox.Information, "New release available", f"New Version {latest_version} is available."
            )

            info_box.addButton(QMessageBox.Cancel)
            info_box.addButton(go_to_github_button, QMessageBox.AcceptRole)

            info_box.exec_()
        else:
            QMessageBox.information(self, "No newer release", f"Version {current_version} is up to date.")

        self.setCursor(Qt.ArrowCursor)

    def on_menu(self, action: QAction):
        item_id = action.property(ID_PROP)

        if item_id in CHECKABLE_MENU_ITEMS:
            self.on_menu_item_checked(action)
            self.level_view.update()

            # if setting a checkbox, keep the menu open
            menu_of_action: QMenu = self.sender()
            menu_of_action.exec_()

        elif item_id in self.context_menu.get_all_menu_item_ids():
            x, y = self.context_menu.get_position()

            if item_id == CMAction.REMOVE:
                self.remove_selected_objects()
            elif item_id == CMAction.ADD_OBJECT:
                selected_object = self.object_dropdown.currentIndex()

                if selected_object != -1:
                    self.place_object_from_dropdown((x, y))
                else:
                    self.create_object_at(x, y)

            elif item_id == CMAction.CUT:
                self._cut_objects()
            elif item_id == CMAction.COPY:
                self._copy_objects()
            elif item_id == CMAction.PASTE:
                self._paste_objects(x, y)
            elif item_id == CMAction.FOREGROUND:
                self.bring_objects_to_foreground()
            elif item_id == CMAction.BACKGROUND:
                self.bring_objects_to_background()

        self.level_view.update()

    def reload_level(self):
        if not self.safe_to_change():
            return

        level_name = self.level_view.level_ref.name
        object_data = self.level_view.level_ref.header_offset
        enemy_data = self.level_view.level_ref.enemy_offset
        object_set = self.level_view.level_ref.object_set_number

        self.update_level(level_name, object_data, enemy_data, object_set)

    def _on_placeable_object_selected(self, level_object: Union[LevelObjectController, EnemyObject]):
        if self.sender() is self.object_toolbar:
            self.object_dropdown.select_object(level_object)
        else:
            self.object_toolbar.select_object(level_object)

    @undoable
    def bring_objects_to_foreground(self):
        self.level_ref.level.bring_to_foreground(self.level_ref.selected_objects)

    @undoable
    def bring_objects_to_background(self):
        self.level_ref.level.bring_to_background(self.level_ref.selected_objects)

    @undoable
    def create_object_at(self, x, y):
        self.level_view.create_object_at(x, y)

    @undoable
    def create_enemy_at(self, x, y):
        self.level_view.create_enemy_at(x, y)

    def _cut_objects(self):
        self._copy_objects()
        self.remove_selected_objects()

    def _copy_objects(self):
        selected_objects = self.level_view.get_selected_objects().copy()

        if selected_objects:
            self.context_menu.set_copied_objects(selected_objects)

    @undoable
    def _paste_objects(self, x=None, y=None):
        self.level_view.paste_objects_at(self.context_menu.get_copied_objects(), x, y)

    @undoable
    def remove_selected_objects(self):
        self.level_view.remove_selected_objects()
        self.level_view.update()
        self.spinner_panel.disable_all()

    def on_menu_item_checked(self, action: QAction):
        item_id = action.property(ID_PROP)

        checked = action.isChecked()

        if item_id == ID_GRID_LINES:
            self.level_view.draw_grid = checked
        elif item_id == ID_TRANSPARENCY:
            self.level_view.transparency = checked
        elif item_id == ID_BACKGROUND_ENABLED:
            self.level_view.background_enabled = checked
        elif item_id == ID_JUMPS:
            self.level_view.draw_jumps = checked
        elif item_id == ID_MARIO:
            self.level_view.draw_mario = checked
        elif item_id == ID_RESIZE_TYPE:
            self.level_view.draw_expansions = checked
        elif item_id == ID_JUMP_OBJECTS:
            self.level_view.draw_jumps_on_objects = checked
        elif item_id == ID_ITEM_BLOCKS:
            self.level_view.draw_items_in_blocks = checked
        elif item_id == ID_INVISIBLE_ITEMS:
            self.level_view.draw_invisible_items = checked
<<<<<<< HEAD
        elif item_id == ID_AUTOSCROLL:
            self.level_view.draw_autoscroll = checked

        SETTINGS["draw_mario"] = self.level_view.draw_mario
        SETTINGS["draw_jumps"] = self.level_view.draw_jumps
        SETTINGS["draw_grid"] = self.level_view.draw_grid
        SETTINGS["draw_expansion"] = self.level_view.draw_expansions
        SETTINGS["draw_jump_on_objects"] = self.level_view.draw_jumps_on_objects
        SETTINGS["draw_items_in_blocks"] = self.level_view.draw_items_in_blocks
        SETTINGS["draw_invisible_items"] = self.level_view.draw_invisible_items
        SETTINGS["draw_autoscroll"] = self.level_view.draw_autoscroll
        SETTINGS["block_transparency"] = self.level_view.transparency
=======
        elif item_id == ID_VISUAL_OBJECT_TOOLBAR:
            self.visual_object_toolbar.toggleViewAction().trigger()
            set_setting("visual_object_toolbar", not get_setting("visual_object_toolbar", True))
        elif item_id == ID_OBJECT_ATTRIBUTE_TOOLBAR:
            self.object_attribute_toolbar.toggleViewAction().trigger()
            set_setting("object_attribute_toolbar", not get_setting("object_attribute_toolbar", True))
        elif item_id == ID_COMPACT_TOOLBAR:
            self.compact_object_toolbar.toggleViewAction().trigger()
            set_setting("compact_object_toolbar", not get_setting("compact_object_toolbar", True))
        elif item_id == ID_BYTES_COUNTER_TOOLBAR:
            self.bytes_counter_toolbar.toggleViewAction().trigger()
            set_setting("bytes_counter_toolbar", not get_setting("bytes_counter_toolbar", True))
        elif item_id == ID_OBJECT_LIST_TOOLBAR:
            self.object_list_toolbar.toggleViewAction().trigger()
            set_setting("object_list_toolbar", not get_setting("object_list_toolbar", True))
>>>>>>> 4d8644cc

        save_settings()

    @undoable
    def on_spin(self, _):
        selected_objects = self.level_ref.selected_objects

        if len(selected_objects) != 1:
            logging.error(selected_objects, RuntimeWarning)
            return

        selected_object = selected_objects[0]

        obj_type = self.spinner_panel.get_type()

        if isinstance(selected_object, LevelObjectController):
            domain = self.spinner_panel.get_domain()

            if selected_object.bytes == 4:
                length = self.spinner_panel.get_length()
            else:
                length = None
            if selected_object.bytes >= 5:
                length = self.spinner_panel.get_length()
                overflow = [self.spinner_panel.get_index()]
            else:
                overflow = None

            self.level_view.replace_object(selected_object, domain, obj_type, length, overflow=overflow)
        else:
            self.level_view.replace_enemy(selected_object, obj_type)

        self.level_ref.data_changed.emit()

    def fill_object_list(self):
        self.object_list.Clear()

        self.object_list.SetItems(self.level_view.get_object_names())

    def open_level_selector(self, *_):
        if not self.safe_to_change():
            return

        level_selector = LevelSelector(self)

        level_was_selected = level_selector.exec_() == QDialog.Accepted

        if level_was_selected:
            self.update_level(
                level_selector.level_name,
                level_selector.object_data_offset,
                level_selector.enemy_data_offset,
                level_selector.object_set,
            )

        return level_was_selected

    def on_block_viewer(self, _):
        if self.block_viewer is None:
            self.block_viewer = BlockViewer(parent=self)

        if self.level_ref.level is not None:
            self.block_viewer.object_set = self.level_ref.object_set.number
            self.block_viewer.palette_group = self.level_ref.object_palette_index

        self.block_viewer.show()

    def on_object_viewer(self, _):
        if self.object_viewer is None:
            self.object_viewer = ObjectViewer(parent=self)

        if self.level_ref.level is not None:
            object_set = self.level_ref.object_set.number
            graphics_set = self.level_ref.graphic_set

            self.object_viewer.set_object_and_graphic_set(object_set, graphics_set)

            if len(self.level_view.get_selected_objects()) == 1:
                selected_object = self.level_view.get_selected_objects()[0]

                if isinstance(selected_object, LevelObjectController):
                    self.object_viewer.set_object(
                        selected_object.domain, selected_object.obj_index, selected_object.length
                    )

        self.object_viewer.show()

    def on_palette_viewer(self, _):
        PaletteViewer(self, self.level_ref).exec_()

    def on_edit_autoscroll(self, _):
        AutoScrollEditor(self, self.level_ref).exec_()

    def on_header_editor(self, _):
        HeaderEditor(self, self.level_ref).exec_()

    def update_level(self, level_name: str, object_data_offset: int, enemy_data_offset: int, object_set: int):
        try:
            self.level_ref.load_level(level_name, object_data_offset, enemy_data_offset, object_set)
        except IndexError:
            QMessageBox.critical(self, "Please confirm", "Failed loading level. The level offsets don't match.")
<<<<<<< HEAD

            return

        self.update_gui_for_level()

    def update_gui_for_level(self):
        self._enable_disable_gui_elements()
=======
        self.set_up_gui_for_level()
>>>>>>> 4d8644cc

        self.update_title()
        self.jump_list.update()

        is_a_world_map = isinstance(self.level_ref.level, WorldMap)

        self.edit_header_action.setEnabled(not is_a_world_map)

        if is_a_world_map:
            self.object_dropdown.Clear()
            self.object_dropdown.setEnabled(False)

            self.jump_list.setEnabled(False)
            self.jump_list.Clear()
        else:
            self.object_dropdown.setEnabled(True)
            self.object_dropdown.set_object_set(self.level_ref.object_set_number, self.level_ref.graphic_set)

            self.jump_list.setEnabled(True)

        self.object_toolbar.set_object_set(self.level_ref.object_set_number, self.level_ref.graphic_set)

        self.level_view.update()

    def _enable_disable_gui_elements(self):
        rom_elements = [
            # entries in file menu
            self.open_m3l_action,
            self.save_rom_action,
            self.save_rom_as_action,
            # entry in level menu
            self.select_level_action,
        ]

        level_elements = [
            # entry in file menu
            self.save_m3l_action,
            # top toolbar
            self.menu_toolbar,
            # other gui elements
            self.level_view,
            self.spinner_panel,
            self.object_toolbar,
            self.level_size_bar,
            self.enemy_size_bar,
            self.object_list,
            self.jump_list,
            self.object_toolbar,
        ]

        level_elements.extend(self.level_menu.actions())
        level_elements.remove(self.select_level_action)

        level_elements.extend(self.object_menu.actions())
        level_elements.extend(self.view_menu.actions())

        for gui_element in rom_elements:
            gui_element.setEnabled(ROM.is_loaded())

        for gui_element in level_elements:
            gui_element.setEnabled(ROM.is_loaded() and self.level_ref.level is not None)

    def on_jump_edit(self):
        index = self.jump_list.currentIndex().row()

        updated_jump = JumpEditor.edit_jump(self, self.level_view.level_ref.jumps[index])

        self.on_jump_edited(updated_jump)

    @undoable
    def on_jump_added(self):
        self.level_view.add_jump()

    @undoable
    def on_jump_removed(self):
        self.level_view.remove_jump(self.jump_list.currentIndex().row())

    @undoable
    def on_jump_edited(self, jump):
        index = self.jump_list.currentIndex().row()

        assert index >= 0

        if isinstance(self.level_ref.level, Level):
            self.level_view.level_ref.jumps[index] = jump
            self.jump_list.item(index).setText(str(jump))

    def on_jump_list_change(self, event):
        self.jump_list.set_jumps(event)

    def mouseReleaseEvent(self, event: QMouseEvent):
        if event.button() == Qt.MiddleButton:
            pos = self.level_view.mapFromGlobal(self.mapToGlobal(event.pos())).toTuple()

            self.place_object_from_dropdown(pos)

    @undoable
    def place_object_from_dropdown(self, pos: Tuple[int, int]) -> None:
        # the dropdown is synchronized with the toolbar, so it doesn't matter where to take it from
        level_object = self.object_dropdown.currentData(Qt.UserRole)

        self.object_toolbar.add_recent_object(level_object)

        if isinstance(level_object, LevelObjectController):
            self.level_view.create_object_at(*pos, level_object.domain, level_object.obj_index)
        elif isinstance(level_object, EnemyObject):
            self.level_view.add_enemy(level_object.obj_index, *pos, -1)

    def on_about(self, _):
        about = AboutDialog(self)

        about.show()

    def closeEvent(self, event: QCloseEvent):
        if not self.safe_to_change():
            event.ignore()

            return

        super(MainWindow, self).closeEvent(event)

    def force_update_level_view(self):
        self.level_view.paintEvent(0, True)

    def add_toolbox(self, name, widget, side):
        toolbar = QToolBar(name, self)
        toolbar.setContextMenuPolicy(Qt.PreventContextMenu)
        toolbar.setSizePolicy(QSizePolicy.Maximum, QSizePolicy.Maximum)
        toolbar.setOrientation(Qt.Horizontal)
        toolbar.setFloatable(True)
        toolbar.toggleViewAction().setChecked(True)
        toolbar.toggleViewAction().trigger()
        if isinstance(widget, list):
            for wig in widget:
                toolbar.addWidget(wig)
        else:
            toolbar.addWidget(widget)
        toolbar.setAllowedAreas(Qt.LeftToolBarArea | Qt.RightToolBarArea)
        if side == 1:
            self.addToolBar(Qt.LeftToolBarArea, toolbar)
        else:
            self.addToolBar(Qt.RightToolBarArea, toolbar)
        return toolbar<|MERGE_RESOLUTION|>--- conflicted
+++ resolved
@@ -33,12 +33,8 @@
 from foundry.game.level.LevelRef import LevelRef
 from foundry.gui.LevelDrawer import _level_drawer_container
 from foundry.game.level.WorldMap import WorldMap
-<<<<<<< HEAD
 from foundry.gui.AboutWindow import AboutDialog
 from foundry.gui.AutoScrollEditor import AutoScrollEditor
-=======
-from foundry.gui.QDialog.AboutWindow import AboutDialog
->>>>>>> 4d8644cc
 from foundry.gui.BlockViewer import BlockViewer
 from foundry.gui.ContextMenu import CMAction, ContextMenu
 from foundry.gui.EnemySizeBar import EnemySizeBar
@@ -53,52 +49,6 @@
 from foundry.gui.ObjectStatusBar import ObjectStatusBar
 from foundry.gui.ObjectToolBar import ObjectToolBar
 from foundry.gui.ObjectViewer import ObjectViewer
-<<<<<<< HEAD
-from foundry.gui.PaletteViewer import PaletteViewer
-from foundry.gui.SettingsDialog import POWERUPS, show_settings
-from foundry.gui.SpinnerPanel import SpinnerPanel
-from foundry.gui.WarningList import WarningList
-from foundry.gui.settings import SETTINGS, save_settings
-from smb3parse.constants import TILE_LEVEL_1, Title_PrepForWorldMap, Title_DebugMenu
-from smb3parse.levels.world_map import WorldMap as SMB3World
-from smb3parse.util.rom import Rom as SMB3Rom
-
-ROM_FILE_FILTER = "ROM files (*.nes *.rom);;All files (*)"
-M3L_FILE_FILTER = "M3L files (*.m3l);;All files (*)"
-IMG_FILE_FILTER = "Screenshots (*.png);;All files (*)"
-
-ID_RELOAD_LEVEL = 303
-
-ID_GRID_LINES = 501
-ID_TRANSPARENCY = 508
-ID_JUMPS = 509
-ID_MARIO = 510
-ID_RESIZE_TYPE = 511
-ID_JUMP_OBJECTS = 512
-ID_ITEM_BLOCKS = 513
-ID_INVISIBLE_ITEMS = 514
-ID_AUTOSCROLL = 515
-
-CHECKABLE_MENU_ITEMS = [
-    ID_TRANSPARENCY,
-    ID_GRID_LINES,
-    ID_JUMPS,
-    ID_MARIO,
-    ID_RESIZE_TYPE,
-    ID_JUMP_OBJECTS,
-    ID_ITEM_BLOCKS,
-    ID_INVISIBLE_ITEMS,
-    ID_AUTOSCROLL,
-]
-
-ID_PROP: bytes = "ID"  # the stubs for setProperty are wrong so keep the warning to this line
-
-# mouse modes
-
-MODE_FREE = 0
-MODE_DRAG = 1
-MODE_RESIZE = 2
-=======
 from foundry.gui.SettingsDialog import SettingsDialog
 from foundry.core.util.get_gui_style import get_gui_style
 from foundry.gui.SpinnerPanel import SpinnerPanel
@@ -119,63 +69,12 @@
 from foundry.gui.Custom.Blocks.TileSquareAssemblyEditor import DialogTileSquareAssemblyEditor
 from foundry.gui.QIcon.Icon import Icon
 from foundry.game.gfx.Palette import load_palette
->>>>>>> 4d8644cc
 
 
 class MainWindow(QMainWindow):
     def __init__(self, path_to_rom=""):
         super(MainWindow, self).__init__()
 
-<<<<<<< HEAD
-        self.setWindowIcon(icon("foundry.ico"))
-
-        file_menu = QMenu("File")
-
-        open_rom_action = file_menu.addAction("&Open ROM")
-        open_rom_action.triggered.connect(self.on_open_rom)
-        self.open_m3l_action = file_menu.addAction("&Open M3L")
-        self.open_m3l_action.triggered.connect(self.on_open_m3l)
-
-        file_menu.addSeparator()
-
-        self.save_rom_action = file_menu.addAction("&Save ROM")
-        self.save_rom_action.triggered.connect(self.on_save_rom)
-        self.save_rom_as_action = file_menu.addAction("&Save ROM as ...")
-        self.save_rom_as_action.triggered.connect(self.on_save_rom_as)
-        """
-        file_menu.AppendSeparator()
-        """
-        self.save_m3l_action = file_menu.addAction("&Save M3L")
-        self.save_m3l_action.triggered.connect(self.on_save_m3l)
-        """
-        file_menu.Append(ID_SAVE_LEVEL_TO, "&Save Level to", "")
-        file_menu.AppendSeparator()
-        file_menu.Append(ID_APPLY_IPS_PATCH, "&Apply IPS Patch", "")
-        file_menu.AppendSeparator()
-        file_menu.Append(ID_ROM_PRESET, "&ROM Preset", "")
-        """
-        file_menu.addSeparator()
-        settings_action = file_menu.addAction("&Settings")
-        settings_action.triggered.connect(show_settings)
-        file_menu.addSeparator()
-        exit_action = file_menu.addAction("&Exit")
-        exit_action.triggered.connect(lambda _: self.close())
-
-        self.menuBar().addMenu(file_menu)
-
-        """
-        edit_menu = wx.Menu()
-
-        edit_menu.Append(ID_EDIT_LEVEL, "&Edit Level", "")
-        edit_menu.Append(ID_EDIT_OBJ_DEFS, "&Edit Object Definitions", "")
-        edit_menu.Append(ID_EDIT_PALETTE, "&Edit Palette", "")
-        edit_menu.Append(ID_EDIT_GRAPHICS, "&Edit Graphics", "")
-        edit_menu.Append(ID_EDIT_MISC, "&Edit Miscellaneous", "")
-        edit_menu.AppendSeparator()
-        edit_menu.Append(ID_FREE_FORM_MODE, "&Free form Mode", "")
-        edit_menu.Append(ID_LIMIT_SIZE, "&Limit Size", "")
-        """
-=======
         self.setWindowIcon(Icon.as_custom("icon"))
         self.setStyleSheet(get_gui_style())
 
@@ -194,29 +93,21 @@
         self.file_menu.save_m3l_action._action.attach_observer(self.save_m3l)
         self.file_menu.save_asm6_action._action.attach_observer(self.save_asm6)
         self.menuBar().addMenu(self.file_menu)
->>>>>>> 4d8644cc
 
         self.level_menu = QMenu("Level")
 
         self.select_level_action = self.level_menu.addAction("&Select Level")
         self.select_level_action.triggered.connect(self.open_level_selector)
 
-<<<<<<< HEAD
-        self.reload_action = self.level_menu.addAction("&Reload Level")
-=======
         self.reload_action = level_menu.addAction("&Reload Level")
->>>>>>> 4d8644cc
         self.reload_action.triggered.connect(self.reload_level)
         self.level_menu.addSeparator()
         self.edit_header_action = self.level_menu.addAction("&Edit Header")
         self.edit_header_action.triggered.connect(self.on_header_editor)
-<<<<<<< HEAD
         self.edit_autoscroll = self.level_menu.addAction("Edit Autoscrolling")
         self.edit_autoscroll.triggered.connect(self.on_edit_autoscroll)
-=======
         self.edit_tsa_action = level_menu.addAction("&Edit TSA")
         self.edit_tsa_action.triggered.connect(lambda *_: self.display_tsa_editor())
->>>>>>> 4d8644cc
 
         self.menuBar().addMenu(self.level_menu)
 
@@ -226,82 +117,12 @@
         view_blocks_action.triggered.connect(self.on_block_viewer)
         view_objects_action = self.object_menu.addAction("&View Objects")
         view_objects_action.triggered.connect(self.on_object_viewer)
-<<<<<<< HEAD
         self.object_menu.addSeparator()
         view_palettes_action = self.object_menu.addAction("View Object Palettes")
         view_palettes_action.triggered.connect(self.on_palette_viewer)
-=======
->>>>>>> 4d8644cc
 
         self.menuBar().addMenu(self.object_menu)
 
-<<<<<<< HEAD
-        self.view_menu = QMenu("View")
-        self.view_menu.triggered.connect(self.on_menu)
-
-        action = self.view_menu.addAction("Mario")
-        action.setProperty(ID_PROP, ID_MARIO)
-        action.setCheckable(True)
-        action.setChecked(SETTINGS["draw_mario"])
-
-        action = self.view_menu.addAction("&Jumps on objects")
-        action.setProperty(ID_PROP, ID_JUMP_OBJECTS)
-        action.setCheckable(True)
-        action.setChecked(SETTINGS["draw_jump_on_objects"])
-
-        action = self.view_menu.addAction("Items in blocks")
-        action.setProperty(ID_PROP, ID_ITEM_BLOCKS)
-        action.setCheckable(True)
-        action.setChecked(SETTINGS["draw_items_in_blocks"])
-
-        action = self.view_menu.addAction("Invisible items")
-        action.setProperty(ID_PROP, ID_INVISIBLE_ITEMS)
-        action.setCheckable(True)
-        action.setChecked(SETTINGS["draw_invisible_items"])
-
-        action = self.view_menu.addAction("Autoscroll Path")
-        action.setProperty(ID_PROP, ID_AUTOSCROLL)
-        action.setCheckable(True)
-        action.setChecked(SETTINGS["draw_autoscroll"])
-
-        self.view_menu.addSeparator()
-
-        action = self.view_menu.addAction("Jump Zones")
-        action.setProperty(ID_PROP, ID_JUMPS)
-        action.setCheckable(True)
-        action.setChecked(SETTINGS["draw_jumps"])
-
-        action = self.view_menu.addAction("&Grid lines")
-        action.setProperty(ID_PROP, ID_GRID_LINES)
-        action.setCheckable(True)
-        action.setChecked(SETTINGS["draw_grid"])
-
-        action = self.view_menu.addAction("Resize Type")
-        action.setProperty(ID_PROP, ID_RESIZE_TYPE)
-        action.setCheckable(True)
-        action.setChecked(SETTINGS["draw_expansion"])
-
-        self.view_menu.addSeparator()
-
-        action = self.view_menu.addAction("&Block Transparency")
-        action.setProperty(ID_PROP, ID_TRANSPARENCY)
-        action.setCheckable(True)
-        action.setChecked(SETTINGS["block_transparency"])
-
-        self.view_menu.addSeparator()
-        self.view_menu.addAction("&Save Screenshot of Level").triggered.connect(self.on_screenshot)
-        """
-        self.view_menu.Append(ID_BACKGROUND_FLOOR, "&Background & Floor", "")
-        self.view_menu.Append(ID_TOOLBAR, "&Toolbar", "")
-        self.view_menu.AppendSeparator()
-        self.view_menu.Append(ID_ZOOM, "&Zoom", "")
-        self.view_menu.AppendSeparator()
-        self.view_menu.Append(ID_USE_ROM_GRAPHICS, "&Use ROM Graphics", "")
-        self.view_menu.Append(ID_PALETTE, "&Palette", "")
-        self.view_menu.AppendSeparator()
-        self.view_menu.Append(ID_MORE, "&More", "")
-        """
-=======
         view_menu = Menu(parent=self, title="View")
         view_menu.triggered.connect(self.on_menu)
 
@@ -318,7 +139,6 @@
         MenuActionSettings(view_menu, "background_enabled", "Background", container=_level_drawer_container)
         view_menu.addSeparator()
         view_menu.addAction("&Save Screenshot of Level").triggered.connect(self.on_screenshot)
->>>>>>> 4d8644cc
 
         self.menuBar().addMenu(self.view_menu)
 
@@ -411,30 +231,6 @@
         self.menu_toolbar.setOrientation(Qt.Horizontal)
         self.menu_toolbar.setIconSize(QSize(20, 20))
 
-<<<<<<< HEAD
-        self.menu_toolbar.addAction(icon("settings.svg"), "Editor Settings").triggered.connect(show_settings)
-        self.menu_toolbar.addSeparator()
-        self.menu_toolbar.addAction(icon("folder.svg"), "Open ROM").triggered.connect(self.on_open_rom)
-        self.menu_toolbar.addAction(icon("save.svg"), "Save Level").triggered.connect(self.on_save_rom)
-        self.menu_toolbar.addSeparator()
-
-        self.undo_action = self.menu_toolbar.addAction(icon("rotate-ccw.svg"), "Undo Action")
-        self.undo_action.triggered.connect(self.level_ref.undo)
-        self.undo_action.setEnabled(False)
-        self.redo_action = self.menu_toolbar.addAction(icon("rotate-cw.svg"), "Redo Action")
-        self.redo_action.triggered.connect(self.level_ref.redo)
-        self.redo_action.setEnabled(False)
-
-        self.menu_toolbar.addSeparator()
-        play_action = self.menu_toolbar.addAction(icon("play-circle.svg"), "Play Level")
-        play_action.triggered.connect(self.on_play)
-        play_action.setWhatsThis("Opens an emulator with the current Level set to 1-1.\nSee Settings.")
-        self.menu_toolbar.addSeparator()
-        self.menu_toolbar.addAction(icon("zoom-out.svg"), "Zoom Out").triggered.connect(self.level_view.zoom_out)
-        self.menu_toolbar.addAction(icon("zoom-in.svg"), "Zoom In").triggered.connect(self.level_view.zoom_in)
-        self.menu_toolbar.addSeparator()
-        header_action = self.menu_toolbar.addAction(icon("tool.svg"), "Edit Level Header")
-=======
         menu_toolbar.addAction(Icon.as_custom("settings"), "Editor Settings").triggered.connect(
             lambda: SettingsDialog(self, self).exec_()
         )
@@ -462,7 +258,6 @@
         menu_toolbar.addAction(Icon.as_custom("zoom in"), "Zoom In").triggered.connect(self.level_view.zoom_in)
         menu_toolbar.addSeparator()
         header_action = menu_toolbar.addAction(Icon.as_custom("tool"), "Edit Level Header")
->>>>>>> 4d8644cc
         header_action.triggered.connect(self.on_header_editor)
         header_action.setWhatsThis(
             "<b>Header Editor</b><br/>"
@@ -470,13 +265,7 @@
             "the timer, or where and how Mario enters the level.<br/>"
         )
 
-<<<<<<< HEAD
-        self.jump_destination_action = self.menu_toolbar.addAction(
-            icon("arrow-right-circle.svg"), "Go to Jump Destination"
-        )
-=======
         self.jump_destination_action = menu_toolbar.addAction(Icon.as_custom("pointer editor"), "Go to Jump Destination")
->>>>>>> 4d8644cc
         self.jump_destination_action.triggered.connect(self._go_to_jump_destination)
         self.jump_destination_action.setWhatsThis(
             "Opens the level, that can be reached from this one, e.g. by entering a pipe."
@@ -520,16 +309,12 @@
 
         QShortcut(QKeySequence(Qt.CTRL + Qt.Key_A), self, self.level_view.select_all)
 
-<<<<<<< HEAD
-        self.on_open_rom(path_to_rom)
-=======
         self.select_rom_action = ActionSelectFileToOpen("open_rom", ActionSafe, "Select ROM", ROM_FILE_FILTER)
         self.select_rom_action.attach_observer(load_from_file)
         self.select_rom_action.attach_observer(self.open_level_selector)
 
         if not self.select_rom_action.observable.observable():
             self.deleteLater()
->>>>>>> 4d8644cc
 
         self.showMaximized()
 
@@ -561,142 +346,6 @@
 
         self.update_level(f"Level {world}-{level}", level_address, enemy_address, object_set)
 
-<<<<<<< HEAD
-    def on_play(self):
-        """
-        Copies the ROM, including the current level, to a temporary directory, saves the current level as level 1-1 and
-        opens the rom in an emulator.
-        """
-        temp_dir = pathlib.Path(tempfile.gettempdir()) / "smb3foundry"
-        temp_dir.mkdir(parents=True, exist_ok=True)
-
-        path_to_temp_rom = temp_dir / "instaplay.rom"
-
-        ROM().save_to(path_to_temp_rom)
-
-        if not self._put_current_level_to_level_1_1(path_to_temp_rom):
-            return
-
-        if not self._set_default_powerup(path_to_temp_rom):
-            return
-
-        arguments = SETTINGS["instaplay_arguments"].replace("%f", str(path_to_temp_rom))
-        arguments = shlex.split(arguments, posix=False)
-
-        emu_path = pathlib.Path(SETTINGS["instaplay_emulator"])
-
-        if emu_path.is_absolute():
-            if emu_path.exists():
-                emulator = str(emu_path)
-            else:
-                QMessageBox.critical(
-                    self, "Emulator not found", f"Check it under File > Settings.\nFile {emu_path} not found."
-                )
-                return
-        else:
-            emulator = SETTINGS["instaplay_emulator"]
-
-        try:
-            subprocess.run([emulator, *arguments])
-        except Exception as e:
-            QMessageBox.critical(self, "Emulator command failed.", f"Check it under File > Settings.\n{str(e)}")
-
-    def _open_rom(self, path_to_rom):
-        with open(path_to_rom, "rb") as smb3_rom:
-            data = smb3_rom.read()
-
-        rom = SMB3Rom(bytearray(data))
-        return rom
-
-    def _put_current_level_to_level_1_1(self, path_to_rom) -> bool:
-        rom = self._open_rom(path_to_rom)
-
-        # load world-1 data
-        world_1 = SMB3World.from_world_number(rom, 1)
-
-        # find position of "level 1" tile in world map
-        for position in world_1.gen_positions():
-            if position.tile() == TILE_LEVEL_1:
-                break
-        else:
-            QMessageBox.critical(
-                self, "Couldn't place level", "Could not find a level 1 tile in World 1 to put your level at."
-            )
-            return False
-
-        if not self.level_ref.level.attached_to_rom:
-            QMessageBox.critical(
-                self,
-                "Couldn't place level",
-                "The Level is not part of the rom yet (M3L?). Try saving it into the ROM first.",
-            )
-            return False
-
-        # write level and enemy data of current level
-        (layout_address, layout_bytes), (enemy_address, enemy_bytes) = self.level_ref.level.to_bytes()
-        rom.write(layout_address, layout_bytes)
-        rom.write(enemy_address, enemy_bytes)
-
-        # replace level information with that of current level
-        object_set_number = self.level_ref.object_set_number
-
-        world_1.replace_level_at_position((layout_address, enemy_address - 1, object_set_number), position)
-
-        # save rom
-        rom.save_to(path_to_rom)
-
-        return True
-
-    def _set_default_powerup(self, path_to_rom) -> bool:
-        rom = self._open_rom(path_to_rom)
-
-        *_, powerup, hasPWing = POWERUPS[SETTINGS["default_powerup"]]
-
-        rom.write(Title_PrepForWorldMap + 0x1, bytes([powerup]))
-
-        nop = 0xEA
-        rts = 0x60
-        lda = 0xA9
-        staAbsolute = 0x8D
-
-        # If a P-wing powerup is selected, another variable needs to be set with the P-wing value
-        # This piece of code overwrites a part of Title_DebugMenu
-        if hasPWing:
-            Map_Power_DispHigh = 0x03
-            Map_Power_DispLow = 0xF3
-
-            # We need to start one byte before Title_DebugMenu to remove the RTS of Title_PrepForWorldMap
-            # The assembly code below reads as follows:
-            # LDA 0x08
-            # STA $03F3
-            # RTS
-            rom.write(
-                Title_DebugMenu - 0x1,
-                bytes(
-                    [
-                        lda,
-                        0x8,
-                        staAbsolute,
-                        Map_Power_DispLow,
-                        Map_Power_DispHigh,
-                        # The RTS to get out of the now extended Title_PrepForWorldMap
-                        rts,
-                    ]
-                ),
-            )
-
-            # Remove code that resets the powerup value by replacing it with no-operations
-            # Otherwise this code would copy the value of the normal powerup here
-            # (So if the powerup would be Raccoon Mario, Map_Power_Disp would also be
-            # set as Raccoon Mario instead of P-wing
-            Map_Power_DispResetLocation = 0x3C5A2
-            rom.write(Map_Power_DispResetLocation, bytes([nop, nop, nop]))
-
-        rom.save_to(path_to_rom)
-        return True
-
-=======
->>>>>>> 4d8644cc
     def on_screenshot(self, _) -> bool:
         if self.level_view is None:
             return False
@@ -723,97 +372,6 @@
 
         self.setWindowTitle(title)
 
-<<<<<<< HEAD
-    def on_open_rom(self, path_to_rom="") -> bool:
-        if not self.safe_to_change():
-            return False
-
-        if not path_to_rom:
-            # otherwise ask the user what new file to open
-            path_to_rom, _ = QFileDialog.getOpenFileName(self, caption="Open ROM", filter=ROM_FILE_FILTER)
-
-            if not path_to_rom:
-                self._enable_disable_gui_elements()
-                return False
-
-        # Proceed loading the file chosen by the user
-        try:
-            ROM.load_from_file(path_to_rom)
-
-            return self.open_level_selector(None)
-
-        except IOError as exp:
-            QMessageBox.warning(self, type(exp).__name__, f"Cannot open file '{path_to_rom}'.")
-            return False
-        finally:
-            self._enable_disable_gui_elements()
-
-    def on_open_m3l(self, _) -> bool:
-        if not self.safe_to_change():
-            return False
-
-        # otherwise ask the user what new file to open
-        pathname, _ = QFileDialog.getOpenFileName(self, caption="Open M3L file", filter=M3L_FILE_FILTER)
-
-        if not pathname:
-            return False
-
-        # Proceed loading the file chosen by the user
-        try:
-            with open(pathname, "rb") as m3l_file:
-
-                self.level_view.from_m3l(bytearray(m3l_file.read()))
-        except IOError as exp:
-            QMessageBox.warning(self, type(exp).__name__, f"Cannot open file '{pathname}'.")
-
-            return False
-
-        self.level_view.level_ref.name = os.path.basename(pathname)
-
-        self.update_gui_for_level()
-
-        return True
-
-    def safe_to_change(self) -> bool:
-        if not self.level_ref:
-            return True
-
-        if self.level_ref.level.changed:
-            answer = QMessageBox.question(
-                self,
-                "Please confirm",
-                "Current content has not been saved! Proceed?",
-                QMessageBox.No | QMessageBox.Yes,
-                QMessageBox.No,
-            )
-
-            return answer == QMessageBox.Yes
-        else:
-            return True
-
-    def on_save_rom(self, _):
-        self.save_rom(False)
-
-    def on_save_rom_as(self, _):
-        self.save_rom(True)
-
-    def save_rom(self, is_save_as):
-        safe_to_save, reason, additional_info = self.level_view.level_safe_to_save()
-
-        if not safe_to_save:
-            answer = QMessageBox.warning(
-                self,
-                reason,
-                f"{additional_info}\n\nDo you want to proceed?",
-                QMessageBox.No | QMessageBox.Yes,
-                QMessageBox.No,
-            )
-
-            if answer == QMessageBox.No:
-                return
-
-        if not self.level_ref.attached_to_rom:
-=======
     def safe_to_change(self, *_) -> Tuple[bool, str, str]:
         """Determines if a file is save to change"""
         if not self.level_ref or not self.level_ref.level.changed:
@@ -824,7 +382,6 @@
     def can_save_rom(self, is_save_as):
         """Determines if we can save the rom"""
         if not self.level_view.level_ref.attached_to_rom:
->>>>>>> 4d8644cc
             QMessageBox.information(
                 self,
                 "Importing M3L into ROM",
@@ -854,33 +411,14 @@
         """Determines if it is safe to save"""
         return self.level_view.level_safe_to_save()
 
-<<<<<<< HEAD
-        level = self.level_ref.level
-=======
     def save_rom(self, path_to_rom: str) -> None:
         """Saves the ROM"""
         level = self.level_view.level_ref
->>>>>>> 4d8644cc
 
         for offset, data in level.to_bytes():
             ROM().bulk_write(data, offset)
 
-<<<<<<< HEAD
-        try:
-            ROM().save_to_file(pathname)
-        except IOError as exp:
-            QMessageBox.warning(self, f"{type(exp).__name__}", f"Cannot save ROM data to file '{pathname}'.")
-
-        self.update_title()
-
-        if not is_save_as:
-            level.changed = False
-
-    def on_save_m3l(self, _):
-        suggested_file = self.level_view.level_ref.name
-=======
         ROM().save_to_file(path_to_rom)
->>>>>>> 4d8644cc
 
     def open_m3l(self, path: str) -> None:
         """Opens a M3L"""
@@ -1042,20 +580,6 @@
             self.level_view.draw_items_in_blocks = checked
         elif item_id == ID_INVISIBLE_ITEMS:
             self.level_view.draw_invisible_items = checked
-<<<<<<< HEAD
-        elif item_id == ID_AUTOSCROLL:
-            self.level_view.draw_autoscroll = checked
-
-        SETTINGS["draw_mario"] = self.level_view.draw_mario
-        SETTINGS["draw_jumps"] = self.level_view.draw_jumps
-        SETTINGS["draw_grid"] = self.level_view.draw_grid
-        SETTINGS["draw_expansion"] = self.level_view.draw_expansions
-        SETTINGS["draw_jump_on_objects"] = self.level_view.draw_jumps_on_objects
-        SETTINGS["draw_items_in_blocks"] = self.level_view.draw_items_in_blocks
-        SETTINGS["draw_invisible_items"] = self.level_view.draw_invisible_items
-        SETTINGS["draw_autoscroll"] = self.level_view.draw_autoscroll
-        SETTINGS["block_transparency"] = self.level_view.transparency
-=======
         elif item_id == ID_VISUAL_OBJECT_TOOLBAR:
             self.visual_object_toolbar.toggleViewAction().trigger()
             set_setting("visual_object_toolbar", not get_setting("visual_object_toolbar", True))
@@ -1071,7 +595,6 @@
         elif item_id == ID_OBJECT_LIST_TOOLBAR:
             self.object_list_toolbar.toggleViewAction().trigger()
             set_setting("object_list_toolbar", not get_setting("object_list_toolbar", True))
->>>>>>> 4d8644cc
 
         save_settings()
 
@@ -1173,17 +696,7 @@
             self.level_ref.load_level(level_name, object_data_offset, enemy_data_offset, object_set)
         except IndexError:
             QMessageBox.critical(self, "Please confirm", "Failed loading level. The level offsets don't match.")
-<<<<<<< HEAD
-
-            return
-
-        self.update_gui_for_level()
-
-    def update_gui_for_level(self):
-        self._enable_disable_gui_elements()
-=======
         self.set_up_gui_for_level()
->>>>>>> 4d8644cc
 
         self.update_title()
         self.jump_list.update()
