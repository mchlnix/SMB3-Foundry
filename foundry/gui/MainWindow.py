import os
import pathlib
import shlex
import subprocess
import tempfile
import qdarkstyle
from typing import Tuple, Union
import sys

from PySide2.QtCore import QSize
from PySide2.QtGui import QCloseEvent, QKeySequence, QMouseEvent, Qt
from PySide2.QtWidgets import (
    QAction,
    QDialog,
    QFileDialog,
    QMainWindow,
    QMenu,
    QMessageBox,
    QPushButton,
    QScrollArea,
    QShortcut,
    QSizePolicy,
    QSplitter,
    QToolBar,
    QWhatsThis,
)

from foundry import (
    discord_link,
    feature_video_link,
    get_current_version_name,
    get_latest_version_name,
    github_link,
    icon,
    open_url,
    releases_link,
)
from foundry.game.File import ROM
from foundry.game.gfx.objects.EnemyItem import EnemyObject
from foundry.game.gfx.objects.LevelObjectController import LevelObjectController
from foundry.game.level.Level import Level, world_and_level_for_level_address
from foundry.game.level.LevelRef import LevelRef
from foundry.game.level.WorldMap import WorldMap
from foundry.gui.AboutWindow import AboutDialog
from foundry.gui.BlockViewer import BlockViewer
from foundry.gui.ContextMenu import CMAction, ContextMenu
from foundry.gui.EnemySizeBar import EnemySizeBar
from foundry.gui.HeaderEditor import HeaderEditor
from foundry.gui.JumpEditor import JumpEditor
from foundry.gui.JumpList import JumpList
from foundry.gui.LevelSelector import LevelSelector
from foundry.gui.LevelSizeBar import LevelSizeBar
from foundry.gui.LevelView import LevelView, undoable
from foundry.gui.ObjectDropdown import ObjectDropdown
from foundry.gui.ObjectList import ObjectList
from foundry.gui.ObjectStatusBar import ObjectStatusBar
from foundry.gui.ObjectToolBar import ObjectToolBar
from foundry.gui.ObjectViewer import ObjectViewer
from foundry.gui.SettingsDialog import show_settings, get_gui_style
from foundry.gui.SpinnerPanel import SpinnerPanel
from foundry.gui.settings import SETTINGS, save_settings, DRACULA_STYLE_SET
from smb3parse.constants import TILE_LEVEL_1
from smb3parse.levels.world_map import WorldMap as SMB3World
from smb3parse.util.rom import Rom as SMB3Rom


ROM_FILE_FILTER = "ROM files (*.nes *.rom);;All files (*)"
M3L_FILE_FILTER = "M3L files (*.m3l);;All files (*)"
ASM6_FILE_FILER = "ASM files (*.asm);; All files (*)"
IMG_FILE_FILTER = "Screenshots (*.png);;All files (*)"

ID_RELOAD_LEVEL = 303

ID_GRID_LINES = 501
ID_TRANSPARENCY = 508
ID_JUMPS = 509
ID_MARIO = 510
ID_RESIZE_TYPE = 511
ID_JUMP_OBJECTS = 512
ID_ITEM_BLOCKS = 513
ID_INVISIBLE_ITEMS = 514
ID_BACKGROUND_ENABLED = 515

ID_VISUAL_OBJECT_TOOLBAR = 600
ID_OBJECT_ATTRIBUTE_TOOLBAR = 601
ID_COMPACT_TOOLBAR = 602
ID_BYTES_COUNTER_TOOLBAR = 603
ID_OBJECT_LIST_TOOLBAR = 604

CHECKABLE_MENU_ITEMS = [
    ID_TRANSPARENCY,
    ID_GRID_LINES,
    ID_JUMPS,
    ID_MARIO,
    ID_RESIZE_TYPE,
    ID_JUMP_OBJECTS,
    ID_ITEM_BLOCKS,
    ID_INVISIBLE_ITEMS,
    ID_BACKGROUND_ENABLED,
    ID_VISUAL_OBJECT_TOOLBAR,
    ID_OBJECT_ATTRIBUTE_TOOLBAR,
    ID_COMPACT_TOOLBAR,
    ID_BYTES_COUNTER_TOOLBAR,
    ID_OBJECT_LIST_TOOLBAR,
]

ID_PROP: bytes = "ID"  # the stubs for setProperty are wrong so keep the warning to this line

# mouse modes

MODE_FREE = 0
MODE_DRAG = 1
MODE_RESIZE = 2


class MainWindow(QMainWindow):
    def __init__(self, path_to_rom=""):
        super(MainWindow, self).__init__()

        self.setWindowIcon(icon("tanooki.ico"))
        self.setStyleSheet(get_gui_style())

        file_menu = QMenu("File")

        open_rom_action = file_menu.addAction("&Open ROM")
        open_rom_action.triggered.connect(self.on_open_rom)
        self.open_m3l_action = file_menu.addAction("&Open M3L")
        self.open_m3l_action.triggered.connect(self.on_open_m3l)

        file_menu.addSeparator()

        save_rom_action = file_menu.addAction("&Save ROM")
        save_rom_action.triggered.connect(self.on_save_rom)
        save_rom_as_action = file_menu.addAction("&Save ROM as ...")
        save_rom_as_action.triggered.connect(self.on_save_rom_as)
        """
        file_menu.AppendSeparator()
        """
        self.save_m3l_action = file_menu.addAction("&Save M3L")
        self.save_m3l_action.triggered.connect(self.on_save_m3l)

        self.save_asm6_action = file_menu.addAction("&Save ASM6")
        self.save_asm6_action.triggered.connect(self.on_save_asm6)
        """
        file_menu.Append(ID_SAVE_LEVEL_TO, "&Save Level to", "")
        file_menu.AppendSeparator()
        file_menu.Append(ID_APPLY_IPS_PATCH, "&Apply IPS Patch", "")
        file_menu.AppendSeparator()
        file_menu.Append(ID_ROM_PRESET, "&ROM Preset", "")
        """
        file_menu.addSeparator()
        settings_action = file_menu.addAction("&Settings")
        settings_action.triggered.connect(lambda: show_settings(self))
        file_menu.addSeparator()
        exit_action = file_menu.addAction("&Exit")
        exit_action.triggered.connect(lambda _: self.close())

        self.menuBar().addMenu(file_menu)

        """
        edit_menu = wx.Menu()

        edit_menu.Append(ID_EDIT_LEVEL, "&Edit Level", "")
        edit_menu.Append(ID_EDIT_OBJ_DEFS, "&Edit Object Definitions", "")
        edit_menu.Append(ID_EDIT_PALETTE, "&Edit Palette", "")
        edit_menu.Append(ID_EDIT_GRAPHICS, "&Edit Graphics", "")
        edit_menu.Append(ID_EDIT_MISC, "&Edit Miscellaneous", "")
        edit_menu.AppendSeparator()
        edit_menu.Append(ID_FREE_FORM_MODE, "&Free form Mode", "")
        edit_menu.Append(ID_LIMIT_SIZE, "&Limit Size", "")
        """

        level_menu = QMenu("Level")

        select_level_action = level_menu.addAction("&Select Level")
        select_level_action.triggered.connect(self.open_level_selector)

        """
        level_menu.Append(ID_GOTO_NEXT_AREA, "&Go to next Area", "")
        level_menu.AppendSeparator()
        """
        self.reload_action = level_menu.addAction("&Reload Level")
        self.reload_action.triggered.connect(self.reload_level)
        level_menu.addSeparator()
        self.edit_header_action = level_menu.addAction("&Edit Header")
        self.edit_header_action.triggered.connect(self.on_header_editor)
        """
        level_menu.Append(ID_EDIT_POINTERS, "&Edit Pointers", "")
        """

        self.menuBar().addMenu(level_menu)

        object_menu = QMenu("Objects")

        view_blocks_action = object_menu.addAction("&View Blocks")
        view_blocks_action.triggered.connect(self.on_block_viewer)
        view_objects_action = object_menu.addAction("&View Objects")
        view_objects_action.triggered.connect(self.on_object_viewer)
        """
        object_menu.AppendSeparator()
        object_menu.Append(ID_CLONE_OBJECT_ENEMY, "&Clone Object/Enemy", "")
        object_menu.AppendSeparator()
        object_menu.Append(ID_ADD_3_BYTE_OBJECT, "&Add 3 Byte Object", "")
        object_menu.Append(ID_ADD_4_BYTE_OBJECT, "&Add 4 Byte Object", "")
        object_menu.Append(ID_ADD_ENEMY, "&Add Enemy", "")
        object_menu.AppendSeparator()
        object_menu.Append(ID_DELETE_OBJECT_ENEMY, "&Delete Object/Enemy", "")
        object_menu.Append(ID_DELETE_ALL, "&Delete All", "")
        """

        self.menuBar().addMenu(object_menu)

        view_menu = QMenu("View")
        view_menu.triggered.connect(self.on_menu)

        action = view_menu.addAction("Mario")
        action.setProperty(ID_PROP, ID_MARIO)
        action.setCheckable(True)
        action.setChecked(SETTINGS["draw_mario"])

        action = view_menu.addAction("&Jumps on objects")
        action.setProperty(ID_PROP, ID_JUMP_OBJECTS)
        action.setCheckable(True)
        action.setChecked(SETTINGS["draw_jump_on_objects"])

        action = view_menu.addAction("Items in blocks")
        action.setProperty(ID_PROP, ID_ITEM_BLOCKS)
        action.setCheckable(True)
        action.setChecked(SETTINGS["draw_items_in_blocks"])

        action = view_menu.addAction("Invisible items")
        action.setProperty(ID_PROP, ID_INVISIBLE_ITEMS)
        action.setCheckable(True)
        action.setChecked(SETTINGS["draw_invisible_items"])

        view_menu.addSeparator()

        action = view_menu.addAction("Jump Zones")
        action.setProperty(ID_PROP, ID_JUMPS)
        action.setCheckable(True)
        action.setChecked(SETTINGS["draw_jumps"])

        action = view_menu.addAction("&Grid lines")
        action.setProperty(ID_PROP, ID_GRID_LINES)
        action.setCheckable(True)
        action.setChecked(SETTINGS["draw_grid"])

        action = view_menu.addAction("Resize Type")
        action.setProperty(ID_PROP, ID_RESIZE_TYPE)
        action.setCheckable(True)
        action.setChecked(SETTINGS["draw_expansion"])

        view_menu.addSeparator()

        action = view_menu.addAction("&Block Transparency")
        action.setProperty(ID_PROP, ID_TRANSPARENCY)
        action.setCheckable(True)
        action.setChecked(SETTINGS["block_transparency"])

        action = view_menu.addAction("&Background")
        action.setProperty(ID_PROP, ID_BACKGROUND_ENABLED)
        action.setCheckable(True)
        action.setChecked(SETTINGS["background_enabled"])

        view_menu.addSeparator()
        view_menu.addAction("&Save Screenshot of Level").triggered.connect(self.on_screenshot)
        """
        view_menu.Append(ID_BACKGROUND_FLOOR, "&Background & Floor", "")
        view_menu.Append(ID_TOOLBAR, "&Toolbar", "")
        view_menu.AppendSeparator()
        view_menu.Append(ID_ZOOM, "&Zoom", "")
        view_menu.AppendSeparator()
        view_menu.Append(ID_USE_ROM_GRAPHICS, "&Use ROM Graphics", "")
        view_menu.Append(ID_PALETTE, "&Palette", "")
        view_menu.AppendSeparator()
        view_menu.Append(ID_MORE, "&More", "")
        """

        self.menuBar().addMenu(view_menu)

        tool_menu = QMenu("Tools")
        tool_menu.triggered.connect(self.on_menu)

        tool_menu.addSection("Object Selectors")

        action = tool_menu.addAction("Visual Object Selector")
        action.setProperty(ID_PROP, ID_VISUAL_OBJECT_TOOLBAR)
        action.setCheckable(True)
        action.setChecked(SETTINGS["visual_object_toolbar"])

        action = tool_menu.addAction("Compact Object Selector")
        action.setProperty(ID_PROP, ID_COMPACT_TOOLBAR)
        action.setCheckable(True)
        action.setChecked(SETTINGS["compact_object_toolbar"])

        action = tool_menu.addAction("Object Attribute Toolbar")
        action.setProperty(ID_PROP, ID_OBJECT_ATTRIBUTE_TOOLBAR)
        action.setCheckable(True)
        action.setChecked(SETTINGS["object_attribute_toolbar"])

        tool_menu.addSeparator()

        action = tool_menu.addAction("Byte Counter")
        action.setProperty(ID_PROP, ID_OBJECT_LIST_TOOLBAR)
        action.setCheckable(True)
        action.setChecked(SETTINGS["bytes_counter_toolbar"])

        action = tool_menu.addAction("Object List")
        action.setProperty(ID_PROP, ID_BYTES_COUNTER_TOOLBAR)
        action.setCheckable(True)
        action.setChecked(SETTINGS["object_list_toolbar"])

        self.menuBar().addMenu(tool_menu)

        help_menu = QMenu("Help")
        """
        help_menu.Append(ID_ENEMY_COMPATIBILITY, "&Enemy Compatibility", "")
        help_menu.Append(ID_TROUBLESHOOTING, "&Troubleshooting", "")
        help_menu.AppendSeparator()
        help_menu.Append(ID_PROGRAM_WEBSITE, "&Program Website", "")
        help_menu.Append(ID_MAKE_A_DONATION, "&Make a Donation", "")
        help_menu.AppendSeparator()
        """
        update_action = help_menu.addAction("Check for updates")
        update_action.triggered.connect(self.on_check_for_update)

        help_menu.addSeparator()

        video_action = help_menu.addAction("Feature Video on YouTube")
        video_action.triggered.connect(lambda: open_url(feature_video_link))

        github_action = help_menu.addAction("Github Repository")
        github_action.triggered.connect(lambda: open_url(github_link))

        discord_action = help_menu.addAction("SMB3 Rom Hacking Discord")
        discord_action.triggered.connect(lambda: open_url(discord_link))

        help_menu.addSeparator()

        about_action = help_menu.addAction("&About")
        about_action.triggered.connect(self.on_about)

        self.menuBar().addMenu(help_menu)

        self.block_viewer = None
        self.object_viewer = None

        self.level_ref = LevelRef()
        self.level_ref.data_changed.connect(self._on_level_data_changed)

        self.context_menu = ContextMenu(self.level_ref)
        self.context_menu.triggered.connect(self.on_menu)

        self.level_view = LevelView(self, self.level_ref, self.context_menu)

        self.scroll_panel = QScrollArea()
        self.scroll_panel.setWidgetResizable(True)
        self.scroll_panel.setWidget(self.level_view)

        self.setCentralWidget(self.scroll_panel)

        self.spinner_panel = SpinnerPanel(self, self.level_ref)
        self.spinner_panel.zoom_in_triggered.connect(self.level_view.zoom_in)
        self.spinner_panel.zoom_out_triggered.connect(self.level_view.zoom_out)
        self.spinner_panel.object_change.connect(self.on_spin)

        self.object_list = ObjectList(self, self.level_ref, self.context_menu)

        self.object_dropdown = ObjectDropdown(self)
        self.object_dropdown.object_selected.connect(self._on_placeable_object_selected)

        self.level_size_bar = LevelSizeBar(self, self.level_ref)
        self.enemy_size_bar = EnemySizeBar(self, self.level_ref)

        self.jump_list = JumpList(self, self.level_ref)
        self.jump_list.add_jump.connect(self.on_jump_added)
        self.jump_list.edit_jump.connect(self.on_jump_edit)
        self.jump_list.remove_jump.connect(self.on_jump_removed)

        splitter = QSplitter(self)
        splitter.setOrientation(Qt.Vertical)

        splitter.addWidget(self.object_list)
        splitter.setStretchFactor(0, 1)
        splitter.addWidget(self.jump_list)

        splitter.setChildrenCollapsible(False)

        self.object_toolbar = ObjectToolBar(self)
        self.object_toolbar.object_selected.connect(self._on_placeable_object_selected)

        self.visual_object_toolbar = self.add_toolbox("Object Toolbar", self.object_toolbar, 1)
        if SETTINGS["visual_object_toolbar"] != 0:
            self.visual_object_toolbar.toggleViewAction().trigger()

        self.compact_object_toolbar = self.add_toolbox("Object Dropdown Toolbar", self.object_dropdown, 2)
        if SETTINGS["compact_object_toolbar"] != 0:
            self.compact_object_toolbar.toggleViewAction().trigger()

        self.object_attribute_toolbar = self.add_toolbox("Level Spinner Toolbar", self.spinner_panel, 2)
        if SETTINGS["object_attribute_toolbar"] != 0:
            self.object_attribute_toolbar.toggleViewAction().trigger()

        self.bytes_counter_toolbar = self.add_toolbox("Size Toolbar", [self.level_size_bar, self.enemy_size_bar], 2)
        if SETTINGS["bytes_counter_toolbar"] != 0:
            self.bytes_counter_toolbar.toggleViewAction().trigger()

        self.object_list_toolbar = self.add_toolbox("Level Info", splitter, 2)
        if SETTINGS["object_list_toolbar"] != 0:
            self.object_list_toolbar.toggleViewAction().trigger()

        menu_toolbar = QToolBar("Menu Toolbar", self)
        menu_toolbar.setOrientation(Qt.Horizontal)
        menu_toolbar.setIconSize(QSize(20, 20))

        menu_toolbar.addAction(icon("settings.svg"), "Editor Settings").triggered.connect(lambda: show_settings(self))
        menu_toolbar.addSeparator()
        menu_toolbar.addAction(icon("folder.svg"), "Open ROM").triggered.connect(self.on_open_rom)
        menu_toolbar.addAction(icon("save.svg"), "Save Level").triggered.connect(self.on_save_rom)
        menu_toolbar.addSeparator()

        self.undo_action = menu_toolbar.addAction(icon("rotate-ccw.svg"), "Undo Action")
        self.undo_action.triggered.connect(self.level_ref.undo)
        self.undo_action.setEnabled(False)
        self.redo_action = menu_toolbar.addAction(icon("rotate-cw.svg"), "Redo Action")
        self.redo_action.triggered.connect(self.level_ref.redo)
        self.redo_action.setEnabled(False)

        menu_toolbar.addSeparator()
        play_action = menu_toolbar.addAction(icon("play-circle.svg"), "Play Level")
        play_action.triggered.connect(self.on_play)
        play_action.setWhatsThis("Opens an emulator with the current Level set to 1-1.\nSee Settings.")
        menu_toolbar.addSeparator()
        menu_toolbar.addAction(icon("zoom-out.svg"), "Zoom Out").triggered.connect(self.level_view.zoom_out)
        menu_toolbar.addAction(icon("zoom-in.svg"), "Zoom In").triggered.connect(self.level_view.zoom_in)
        menu_toolbar.addSeparator()
        header_action = menu_toolbar.addAction(icon("tool.svg"), "Edit Level Header")
        header_action.triggered.connect(self.on_header_editor)
        header_action.setWhatsThis(
            "<b>Header Editor</b><br/>"
            "Many configurations regarding the level are done in its header, like the length of "
            "the timer, or where and how Mario enters the level.<br/>"
        )

        self.jump_destination_action = menu_toolbar.addAction(icon("arrow-right-circle.svg"), "Go to Jump Destination")
        self.jump_destination_action.triggered.connect(self._go_to_jump_destination)
        self.jump_destination_action.setWhatsThis(
            "Opens the level, that can be reached from this one, e.g. by entering a pipe."
        )

        menu_toolbar.addSeparator()

        whats_this_action = QWhatsThis.createAction()
        whats_this_action.setWhatsThis("Click on parts of the editor, to receive help information.")
        whats_this_action.setIcon(icon("help-circle.svg"))
        whats_this_action.setText("Starts 'What's this?' mode")
        menu_toolbar.addAction(whats_this_action)

        self.addToolBar(Qt.TopToolBarArea, menu_toolbar)

        self.status_bar = ObjectStatusBar(self, self.level_ref)
        self.setStatusBar(self.status_bar)

        self.delete_shortcut = QShortcut(QKeySequence(Qt.Key_Delete), self, self.remove_selected_objects)

        QShortcut(QKeySequence(Qt.CTRL + Qt.Key_X), self, self._cut_objects)
        QShortcut(QKeySequence(Qt.CTRL + Qt.Key_C), self, self._copy_objects)
        QShortcut(QKeySequence(Qt.CTRL + Qt.Key_V), self, self._paste_objects)

        QShortcut(QKeySequence(Qt.CTRL + Qt.Key_Z), self, self.level_ref.undo)
        QShortcut(QKeySequence(Qt.CTRL + Qt.Key_Y), self, self.level_ref.redo)
        QShortcut(QKeySequence(Qt.CTRL + Qt.SHIFT + Qt.Key_Z), self, self.level_ref.redo)

        QShortcut(QKeySequence(Qt.CTRL + Qt.Key_Plus), self, self.level_view.zoom_in)
        QShortcut(QKeySequence(Qt.CTRL + Qt.Key_Minus), self, self.level_view.zoom_out)

        QShortcut(QKeySequence(Qt.CTRL + Qt.Key_A), self, self.level_view.select_all)

        if not self.on_open_rom(path_to_rom):
            self.deleteLater()

        self.showMaximized()

    def _on_level_data_changed(self):
        self.undo_action.setEnabled(self.level_ref.undo_stack.undo_available)
        self.redo_action.setEnabled(self.level_ref.undo_stack.redo_available)

        self.jump_destination_action.setEnabled(self.level_ref.level.has_next_area)

    def _go_to_jump_destination(self):
        if not self.safe_to_change():
            return

        level_address = self.level_ref.level.next_area_objects
        enemy_address = self.level_ref.level.next_area_enemies + 1
        object_set = self.level_ref.level.next_area_object_set

        world, level = world_and_level_for_level_address(level_address)

        self.update_level(f"Level {world}-{level}", level_address, enemy_address, object_set)

    def on_play(self):
        """
        Copies the ROM, including the current level, to a temporary directory, saves the current level as level 1-1 and
        opens the rom in an emulator.
        """
        temp_dir = pathlib.Path(tempfile.gettempdir()) / "smb3foundry"
        temp_dir.mkdir(parents=True, exist_ok=True)

        path_to_temp_rom = temp_dir / "instaplay.rom"

        ROM().save_to(path_to_temp_rom)

        if not self._put_current_level_to_level_1_1(path_to_temp_rom):
            return

        arguments = SETTINGS["instaplay_arguments"].replace("%f", str(path_to_temp_rom))
        arguments = shlex.split(arguments, posix=False)

        emu_path = pathlib.Path(SETTINGS["instaplay_emulator"])

        if emu_path.is_absolute():
            if emu_path.exists():
                emulator = str(emu_path)
            else:
                QMessageBox.critical(
                    self, "Emulator not found", f"Check it under File > Settings.\nFile {emu_path} not found."
                )
                return
        else:
            emulator = SETTINGS["instaplay_emulator"]

        try:
            subprocess.run([emulator, *arguments])
        except Exception as e:
            QMessageBox.critical(self, "Emulator command failed.", f"Check it under File > Settings.\n{str(e)}")

    def _put_current_level_to_level_1_1(self, path_to_rom) -> bool:
        with open(path_to_rom, "rb") as smb3_rom:
            data = smb3_rom.read()

        rom = SMB3Rom(bytearray(data))

        # load world-1 data
        world_1 = SMB3World.from_world_number(rom, 1)

        # find position of "level 1" tile in world map
        for position in world_1.gen_positions():
            if position.tile() == TILE_LEVEL_1:
                break
        else:
            QMessageBox.critical(
                self, "Couldn't place level", "Could not find a level 1 tile in World 1 to put your level at."
            )
            return False

        if not self.level_ref.level.attached_to_rom:
            QMessageBox.critical(
                self,
                "Couldn't place level",
                "The Level is not part of the rom yet (M3L?). Try saving it into the ROM first.",
            )
            return False

        # write level and enemy data of current level
        (layout_address, layout_bytes), (enemy_address, enemy_bytes) = self.level_ref.level.to_bytes()
        rom.write(layout_address, layout_bytes)
        rom.write(enemy_address, enemy_bytes)

        # replace level information with that of current level
        object_set_number = self.level_ref.object_set_number

        world_1.replace_level_at_position((layout_address, enemy_address - 1, object_set_number), position)

        # save rom
        rom.save_to(path_to_rom)

        return True

    def on_screenshot(self, _) -> bool:
        if self.level_view is None:
            return False

        recommended_file = f"{os.path.expanduser('~')}/{ROM.name} - {self.level_view.level_ref.name}.png"

        pathname, _ = QFileDialog.getSaveFileName(
            self, caption="Save Screenshot", dir=recommended_file, filter=IMG_FILE_FILTER
        )

        if not pathname:
            return False

        # Proceed loading the file chosen by the user
        self.level_view.make_screenshot().save(pathname)

        return True

    def update_title(self):
        if self.level_view.level_ref is not None and ROM is not None:
            title = f"{self.level_view.level_ref.name} - {ROM.name}"
        else:
            title = "SMB3Foundry"

        self.setWindowTitle(title)

    def on_open_rom(self, path_to_rom="") -> bool:
        if not self.safe_to_change():
            return False
        if not path_to_rom:
            # otherwise ask the user what new file to open
            path_to_rom, _ = QFileDialog.getOpenFileName(self, caption="Open ROM", filter=ROM_FILE_FILTER)

            if not path_to_rom:
                return False

        # Proceed loading the file chosen by the user
        try:
            ROM.load_from_file(path_to_rom)

            return self.open_level_selector(None)

        except IOError as exp:
            QMessageBox.warning(self, type(exp).__name__, f"Cannot open file '{path_to_rom}'.")
            return False

    def on_open_m3l(self, _) -> bool:
        if not self.safe_to_change():
            return False

        # otherwise ask the user what new file to open
        pathname, _ = QFileDialog.getOpenFileName(self, caption="Open M3L file", filter=M3L_FILE_FILTER)

        if not pathname:
            return False

        # Proceed loading the file chosen by the user
        try:
            with open(pathname, "rb") as m3l_file:

                self.level_view.from_m3l(bytearray(m3l_file.read()))
        except IOError as exp:
            QMessageBox.warning(self, type(exp).__name__, f"Cannot open file '{pathname}'.")

            return False

        self.level_view.level_ref.name = os.path.basename(pathname)

        self.set_up_gui_for_level()

        return True

    def safe_to_change(self) -> bool:
        if not self.level_ref:
            return True

        if self.level_ref.level.changed:
            answer = QMessageBox.question(
                self,
                "Please confirm",
                "Current content has not been saved! Proceed?",
                QMessageBox.No | QMessageBox.Yes,
                QMessageBox.No,
            )

            return answer == QMessageBox.Yes
        else:
            return True

    def on_save_rom(self, _):
        self.save_rom(False)

    def on_save_rom_as(self, _):
        self.save_rom(True)

    def save_rom(self, is_save_as):

        safe_to_save, reason, additional_info = self.level_view.level_safe_to_save()

        if not safe_to_save:
            answer = QMessageBox.warning(
                self,
                reason,
                f"{additional_info}\n\nDo you want to proceed?",
                QMessageBox.No | QMessageBox.Yes,
                QMessageBox.No,
            )

            if answer == QMessageBox.No:
                return

        if not self.level_view.level_ref.attached_to_rom:
            QMessageBox.information(
                self,
                "Importing M3L into ROM",
                "Please select the positions in the ROM you want the level objects and enemies/items to be stored.",
                QMessageBox.Ok,
            )

            level_selector = LevelSelector(self)

            answer = level_selector.exec_()

            if answer == QMessageBox.Accepted:
                self.level_view.level_ref.attach_to_rom(
                    level_selector.object_data_offset, level_selector.enemy_data_offset
                )

                if is_save_as:
                    # if we save to another rom, don't consider the level
                    # attached (to the current rom)
                    self.level_view.level_ref.attached_to_rom = False
            else:
                return

        if is_save_as:
            pathname, _ = QFileDialog.getSaveFileName(self, caption="Save ROM as", filter=ROM_FILE_FILTER)
            if not pathname:
                return  # the user changed their mind
        else:
            pathname = ROM.path

        level = self.level_view.level_ref

        for offset, data in level.to_bytes():
            ROM().bulk_write(data, offset)

        try:
            ROM().save_to_file(pathname)
        except IOError as exp:
            QMessageBox.warning(self, f"{type(exp).__name__}", f"Cannot save ROM data to file '{pathname}'.")

        self.update_title()

        self.level_view.level_ref.changed = False

    def on_save_asm6(self, _):
        suggested_file = self.level_view.level_ref.name

        if not suggested_file.endswith(".asm"):
            suggested_file += ".asm"

        pathname, _ = QFileDialog.getSaveFileName(self, caption="Save asm as", filter=ASM6_FILE_FILER)

        if not pathname:
            return

        level = self.level_view.level_ref

        try:
            with open(pathname, "w+") as asm6_file:
                asm6_file.write(level.to_asm6())
        except IOError as exp:
            QMessageBox.warning(self, type(exp).__name__, f"Couldn't save level to '{pathname}'.")

    def on_save_m3l(self, _):
        suggested_file = self.level_view.level_ref.name

        if not suggested_file.endswith(".m3l"):
            suggested_file += ".m3l"

        pathname, _ = QFileDialog.getSaveFileName(self, caption="Save M3L as", filter=M3L_FILE_FILTER)

        if not pathname:
            return

        level = self.level_view.level_ref

        try:
            with open(pathname, "wb") as m3l_file:
                m3l_file.write(level.to_m3l())
        except IOError as exp:
            QMessageBox.warning(self, type(exp).__name__, f"Couldn't save level to '{pathname}'.")

    def on_check_for_update(self):
        self.setCursor(Qt.WaitCursor)

        current_version = get_current_version_name()

        try:
            latest_version = get_latest_version_name()
        except ValueError as ve:
            QMessageBox.critical(self, "Error while checking for updates", f"Error: {ve}")
            return

        if current_version != latest_version:
            latest_release_url = f"{releases_link}/tag/{latest_version}"

            go_to_github_button = QPushButton(icon("external-link.svg"), "Go to latest release")
            go_to_github_button.clicked.connect(lambda: open_url(latest_release_url))

            info_box = QMessageBox(
                QMessageBox.Information, "New release available", f"New Version {latest_version} is available."
            )

            info_box.addButton(QMessageBox.Cancel)
            info_box.addButton(go_to_github_button, QMessageBox.AcceptRole)

            info_box.exec_()
        else:
            QMessageBox.information(self, "No newer release", f"Version {current_version} is up to date.")

        self.setCursor(Qt.ArrowCursor)

    def on_menu(self, action: QAction):
        item_id = action.property(ID_PROP)

        if item_id in CHECKABLE_MENU_ITEMS:
            self.on_menu_item_checked(action)

        elif item_id in self.context_menu.get_all_menu_item_ids():
            x, y = self.context_menu.get_position()

            if item_id == CMAction.REMOVE:
                self.remove_selected_objects()
            elif item_id == CMAction.ADD_OBJECT:
                selected_object = self.object_dropdown.currentIndex()

                if selected_object != -1:
                    self.place_object_from_dropdown((x, y))
                else:
                    self.create_object_at(x, y)

            elif item_id == CMAction.CUT:
                self._cut_objects()
            elif item_id == CMAction.COPY:
                self._copy_objects()
            elif item_id == CMAction.PASTE:
                self._paste_objects(x, y)
            elif item_id == CMAction.FOREGROUND:
                self.bring_objects_to_foreground()
            elif item_id == CMAction.BACKGROUND:
                self.bring_objects_to_background()

        self.level_view.update()

    def reload_level(self):
        if not self.safe_to_change():
            return

        level_name = self.level_view.level_ref.name
        object_data = self.level_view.level_ref.header_offset
        enemy_data = self.level_view.level_ref.enemy_offset
        object_set = self.level_view.level_ref.object_set_number

        self.update_level(level_name, object_data, enemy_data, object_set)

    def _on_placeable_object_selected(self, level_object: Union[LevelObjectController, EnemyObject]):
        if self.sender() is self.object_toolbar:
            self.object_dropdown.select_object(level_object)
        else:
            self.object_toolbar.select_object(level_object)

    @undoable
    def bring_objects_to_foreground(self):
        self.level_ref.level.bring_to_foreground(self.level_ref.selected_objects)

    @undoable
    def bring_objects_to_background(self):
        self.level_ref.level.bring_to_background(self.level_ref.selected_objects)

    @undoable
    def create_object_at(self, x, y):
        self.level_view.create_object_at(x, y)

    @undoable
    def create_enemy_at(self, x, y):
        self.level_view.create_enemy_at(x, y)

    def _cut_objects(self):
        self._copy_objects()
        self.remove_selected_objects()

    def _copy_objects(self):
        selected_objects = self.level_view.get_selected_objects().copy()

        if selected_objects:
            self.context_menu.set_copied_objects(selected_objects)

    @undoable
    def _paste_objects(self, x=None, y=None):
        self.level_view.paste_objects_at(self.context_menu.get_copied_objects(), x, y)

    @undoable
    def remove_selected_objects(self):
        self.level_view.remove_selected_objects()
        self.level_view.update()
        self.spinner_panel.disable_all()

    def on_menu_item_checked(self, action: QAction):
        item_id = action.property(ID_PROP)

        checked = action.isChecked()

        if item_id == ID_GRID_LINES:
            self.level_view.draw_grid = checked
        elif item_id == ID_TRANSPARENCY:
            self.level_view.transparency = checked
        elif item_id == ID_BACKGROUND_ENABLED:
            self.level_view.background_enabled = checked
        elif item_id == ID_JUMPS:
            self.level_view.draw_jumps = checked
        elif item_id == ID_MARIO:
            self.level_view.draw_mario = checked
        elif item_id == ID_RESIZE_TYPE:
            self.level_view.draw_expansions = checked
        elif item_id == ID_JUMP_OBJECTS:
            self.level_view.draw_jumps_on_objects = checked
        elif item_id == ID_ITEM_BLOCKS:
            self.level_view.draw_items_in_blocks = checked
        elif item_id == ID_INVISIBLE_ITEMS:
            self.level_view.draw_invisible_items = checked
        elif item_id == ID_VISUAL_OBJECT_TOOLBAR:
            self.visual_object_toolbar.toggleViewAction().trigger()
            SETTINGS["visual_object_toolbar"] = not SETTINGS["visual_object_toolbar"]
        elif item_id == ID_OBJECT_ATTRIBUTE_TOOLBAR:
            self.object_attribute_toolbar.toggleViewAction().trigger()
            SETTINGS["object_attribute_toolbar"] = not SETTINGS["object_attribute_toolbar"]
        elif item_id == ID_COMPACT_TOOLBAR:
            self.compact_object_toolbar.toggleViewAction().trigger()
            SETTINGS["compact_object_toolbar"] = not SETTINGS["compact_object_toolbar"]
        elif item_id == ID_BYTES_COUNTER_TOOLBAR:
            self.bytes_counter_toolbar.toggleViewAction().trigger()
            SETTINGS["bytes_counter_toolbar"] = not SETTINGS["bytes_counter_toolbar"]
        elif item_id == ID_OBJECT_LIST_TOOLBAR:
            self.object_list_toolbar.toggleViewAction().trigger()
            SETTINGS["object_list_toolbar"] = not SETTINGS["object_list_toolbar"]

        SETTINGS["draw_mario"] = self.level_view.draw_mario
        SETTINGS["draw_jumps"] = self.level_view.draw_jumps
        SETTINGS["draw_grid"] = self.level_view.draw_grid
        SETTINGS["draw_expansion"] = self.level_view.draw_expansions
        SETTINGS["draw_jump_on_objects"] = self.level_view.draw_jumps_on_objects
        SETTINGS["draw_items_in_blocks"] = self.level_view.draw_items_in_blocks
        SETTINGS["draw_invisible_items"] = self.level_view.draw_invisible_items
        SETTINGS["block_transparency"] = self.level_view.transparency
        SETTINGS["background_enabled"] = self.level_view.background_enabled

        save_settings()

    @undoable
    def on_spin(self, _):
        selected_objects = self.level_ref.selected_objects

        assert len(selected_objects) == 1, print(selected_objects)

        selected_object = selected_objects[0]

        obj_type = self.spinner_panel.get_type()

        if isinstance(selected_object, LevelObjectController):
            domain = self.spinner_panel.get_domain()

            if selected_object.bytes == 4:
                length = self.spinner_panel.get_length()
            else:
                length = None
            if selected_object.bytes >= 5:
                length = self.spinner_panel.get_length()
                overflow = [self.spinner_panel.get_index()]
            else:
                overflow = None

            self.level_view.replace_object(selected_object, domain, obj_type, length, overflow=overflow)
        else:
            self.level_view.replace_enemy(selected_object, obj_type)

        self.level_ref.data_changed.emit()

    def fill_object_list(self):
        self.object_list.Clear()

        self.object_list.SetItems(self.level_view.get_object_names())

    def open_level_selector(self, _):
        if not self.safe_to_change():
            return

        level_selector = LevelSelector(self)

        level_was_selected = level_selector.exec_() == QDialog.Accepted

        if level_was_selected:
            self.update_level(
                level_selector.level_name,
                level_selector.object_data_offset,
                level_selector.enemy_data_offset,
                level_selector.object_set,
            )

        return level_was_selected

    def on_block_viewer(self, _):
        if self.block_viewer is None:
            self.block_viewer = BlockViewer(parent=self)

        if self.level_ref.level is not None:
            self.block_viewer.object_set = self.level_ref.object_set.number

        self.block_viewer.show()

    def on_object_viewer(self, _):
        if self.object_viewer is None:
            self.object_viewer = ObjectViewer(parent=self)

        if self.level_ref.level is not None:
            object_set = self.level_ref.object_set.number
            graphics_set = self.level_ref.graphic_set

            self.object_viewer.set_object_and_graphic_set(object_set, graphics_set)

            if len(self.level_view.get_selected_objects()) == 1:
                selected_object = self.level_view.get_selected_objects()[0]

                if isinstance(selected_object, LevelObject):
                    self.object_viewer.set_object(
                        selected_object.domain, selected_object.obj_index, selected_object.length
                    )

        self.object_viewer.show()

    def on_header_editor(self, _):
        HeaderEditor(self, self.level_ref).exec_()

<<<<<<< HEAD
    def update_level(self, level_name: str, object_data_offset: int, enemy_data_offset: int, object_set: int):
        try:
            self.level_ref.load_level(level_name, object_data_offset, enemy_data_offset, object_set)
        except IndexError:
            QMessageBox.critical(self, "Please confirm", "Failed loading level. The level offsets don't match.")

            return

=======
    def update_level(self, world: int, level: int, object_data_offset: int, enemy_data_offset: int, object_set: int):
        self.level_ref.load_level(world, level, object_data_offset, enemy_data_offset, object_set)
>>>>>>> 2e08be39
        self.set_up_gui_for_level()

    def set_up_gui_for_level(self):
        self.update_title()
        self.jump_list.update()

        is_a_world_map = isinstance(self.level_ref.level, WorldMap)

        self.save_m3l_action.setEnabled(not is_a_world_map)
        self.edit_header_action.setEnabled(not is_a_world_map)

        if is_a_world_map:
            self.object_dropdown.Clear()
            self.object_dropdown.setEnabled(False)

            self.jump_list.setEnabled(False)
            self.jump_list.Clear()
        else:
            self.object_dropdown.setEnabled(True)
            self.object_dropdown.set_object_set(self.level_ref.object_set_number, self.level_ref.graphic_set)

            self.jump_list.setEnabled(True)

        self.object_toolbar.set_object_set(self.level_ref.object_set_number, self.level_ref.graphic_set)

        self.level_view.update()

    def on_jump_edit(self):
        index = self.jump_list.currentIndex().row()

        updated_jump = JumpEditor.edit_jump(self, self.level_view.level_ref.jumps[index])

        self.on_jump_edited(updated_jump)

    @undoable
    def on_jump_added(self):
        self.level_view.add_jump()

    @undoable
    def on_jump_removed(self):
        self.level_view.remove_jump(self.jump_list.currentIndex().row())

    @undoable
    def on_jump_edited(self, jump):
        index = self.jump_list.currentIndex().row()

        assert index >= 0

        if isinstance(self.level_ref.level, Level):
            self.level_view.level_ref.jumps[index] = jump
            self.jump_list.item(index).setText(str(jump))

    def on_jump_list_change(self, event):
        self.jump_list.set_jumps(event)

    def mouseReleaseEvent(self, event: QMouseEvent):
        if event.button() == Qt.MiddleButton:
            pos = self.level_view.mapFromGlobal(self.mapToGlobal(event.pos())).toTuple()

            self.place_object_from_dropdown(pos)

    @undoable
    def place_object_from_dropdown(self, pos: Tuple[int, int]) -> None:
        # the dropdown is synchronized with the toolbar, so it doesn't matter where to take it from
        level_object = self.object_dropdown.currentData(Qt.UserRole)

        self.object_toolbar.add_recent_object(level_object)

        if isinstance(level_object, LevelObjectController):
            self.level_view.create_object_at(*pos, level_object.domain, level_object.obj_index)
        elif isinstance(level_object, EnemyObject):
            self.level_view.add_enemy(level_object.obj_index, *pos, -1)

    def on_about(self, _):
        about = AboutDialog(self)

        about.show()

    def closeEvent(self, event: QCloseEvent):
        if not self.safe_to_change():
            event.ignore()

            return

        super(MainWindow, self).closeEvent(event)

    def force_update_level_view(self):
        self.level_view.paintEvent(0, True)

    def add_toolbox(self, name, widget, side):
        toolbar = QToolBar(name, self)
        toolbar.setContextMenuPolicy(Qt.PreventContextMenu)
        toolbar.setSizePolicy(QSizePolicy.Maximum, QSizePolicy.Maximum)
        toolbar.setOrientation(Qt.Horizontal)
        toolbar.setFloatable(True)
        toolbar.toggleViewAction().setChecked(True)
        toolbar.toggleViewAction().trigger()
        if isinstance(widget, list):
            for wig in widget:
                toolbar.addWidget(wig)
        else:
            toolbar.addWidget(widget)
        toolbar.setAllowedAreas(Qt.LeftToolBarArea | Qt.RightToolBarArea)
        if side == 1:
            self.addToolBar(Qt.LeftToolBarArea, toolbar)
        else:
            self.addToolBar(Qt.RightToolBarArea, toolbar)
        return toolbar<|MERGE_RESOLUTION|>--- conflicted
+++ resolved
@@ -1021,19 +1021,11 @@
     def on_header_editor(self, _):
         HeaderEditor(self, self.level_ref).exec_()
 
-<<<<<<< HEAD
     def update_level(self, level_name: str, object_data_offset: int, enemy_data_offset: int, object_set: int):
         try:
             self.level_ref.load_level(level_name, object_data_offset, enemy_data_offset, object_set)
         except IndexError:
             QMessageBox.critical(self, "Please confirm", "Failed loading level. The level offsets don't match.")
-
-            return
-
-=======
-    def update_level(self, world: int, level: int, object_data_offset: int, enemy_data_offset: int, object_set: int):
-        self.level_ref.load_level(world, level, object_data_offset, enemy_data_offset, object_set)
->>>>>>> 2e08be39
         self.set_up_gui_for_level()
 
     def set_up_gui_for_level(self):
