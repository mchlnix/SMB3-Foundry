--- conflicted
+++ resolved
@@ -36,20 +36,6 @@
 POWERUPS_Y = 2
 POWERUPS_VALUE = 3
 POWERUPS_PWING = 4
-<<<<<<< HEAD
-POWERUPS = {
-    "none": ["Small Mario", 32, 53, 0, False],
-    "mushroom": ["Big Mario", 6, 48, POWERUP_MUSHROOM, False],
-    "leaf": ["Raccoon Mario", 57, 53, POWERUP_RACCOON, False],
-    "fire flower": ["Fire Mario", 16, 53, POWERUP_FIREFLOWER, False],
-    "tanooki suit": ["Tanooki Mario", 54, 53, POWERUP_TANOOKI, False],
-    "frog suit": ["Frog Mario", 56, 53, POWERUP_FROG, False],
-    "hammer suit": ["Hammer Mario", 58, 53, POWERUP_HAMMER, False],
-    # Even though P-Wing ca *technically* be combined, it only really works with Raccoon and Tanooki suit
-    "P-wing Raccoon": ["Raccoon Mario with P-Wing", 55, 53, POWERUP_RACCOON, True],
-    "P-wing Tanooki": ["Tanooki Mario with P-Wing", 55, 53, POWERUP_TANOOKI, True],
-}
-=======
 POWERUPS = [
     ("Small Mario", 32, 53, 0, False),
     ("Big Mario", 6, 48, POWERUP_MUSHROOM, False),
@@ -62,7 +48,6 @@
     ("Raccoon Mario with P-Wing", 55, 53, POWERUP_RACCOON, True),
     ("Tanooki Mario with P-Wing", 55, 53, POWERUP_TANOOKI, True),
 ]
->>>>>>> 579321bc
 
 png = QImage(str(data_dir / "gfx.png"))
 png.convertTo(QImage.Format_RGB888)
@@ -148,20 +133,10 @@
         command_layout.addWidget(QLabel("Power up of Mario when playing level:"))
         self.powerup_combo_box = QComboBox()
 
-<<<<<<< HEAD
-        for key, value in POWERUPS.items():
-            powerupIcon = self._load_from_png(value[POWERUPS_X], value[POWERUPS_Y])
-            label = value[POWERUPS_NAME]
-
-            self.powerup_combo_box.addItem(
-                powerupIcon, value[POWERUPS_NAME], (value[POWERUPS_VALUE], value[POWERUPS_PWING])
-            )
-=======
         for name, x, y, value, p_wing in POWERUPS:
             powerup_icon = self._load_from_png(x, y)
 
             self.powerup_combo_box.addItem(powerup_icon, name)
->>>>>>> 579321bc
 
         self.powerup_combo_box.currentIndexChanged.connect(self._update_settings)
 
