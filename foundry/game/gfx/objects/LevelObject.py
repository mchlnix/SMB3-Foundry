from abc import abstractmethod
from typing import List, Tuple
from dataclasses import dataclass

from PySide2.QtGui import QImage, QPainter

from foundry.game.File import ROM
<<<<<<< HEAD
from foundry.game.ObjectDefinitions import EndType, GeneratorType
from foundry.game.ObjectSet import ObjectSet
from foundry.game.gfx.GraphicsSet import GraphicsSet
=======
from foundry.game.ObjectDefinitions import (
    PYRAMID_2,
    PYRAMID_TO_GROUND
)
from foundry.game.ObjectSet import ObjectSet
from foundry.game.gfx.objects.Jump import Jump
>>>>>>> e5d2d926
from foundry.game.gfx.Palette import bg_color_for_object_set
from foundry.game.gfx.drawable.Block import Block, get_block
from foundry.game.gfx.objects.EnemyItem import EnemyObject
from foundry.game.gfx.objects.ObjectLike import EXPANDS_BOTH, EXPANDS_HORIZ, EXPANDS_NOT, EXPANDS_VERT, ObjectLike

from foundry.game.Size import Size
from foundry.game.Position import Position
from foundry.game.Rect import Rect

SKY = 0
GROUND = 27

ENDING_STR = {
    EndType.UNIFORM: "Uniform",
    EndType.END_ON_TOP_OR_LEFT: "Top or Left",
    EndType.END_ON_BOTTOM_OR_RIGHT: "Bottom or Right",
    EndType.TWO_ENDS: "Top & Bottom/Left & Right",
}

<<<<<<< HEAD
ORIENTATION_TO_STR = {
    GeneratorType.HORIZONTAL: "Horizontal",
    GeneratorType.VERTICAL: "Vertical",
    GeneratorType.DIAG_DOWN_LEFT: "Diagonal ↙",
    GeneratorType.DESERT_PIPE_BOX: "Desert Pipe Box",
    GeneratorType.DIAG_DOWN_RIGHT: "Diagonal ↘",
    GeneratorType.DIAG_UP_RIGHT: "Diagonal ↗",
    GeneratorType.HORIZ_TO_GROUND: "Horizontal to the Ground",
    GeneratorType.HORIZONTAL_2: "Horizontal Alternative",
    GeneratorType.DIAG_WEIRD: "Diagonal Weird",  # up left?
    GeneratorType.SINGLE_BLOCK_OBJECT: "Single Block",
    GeneratorType.CENTERED: "Centered",
    GeneratorType.PYRAMID_TO_GROUND: "Pyramid to Ground",
    GeneratorType.PYRAMID_2: "Pyramid Alternative",
    GeneratorType.TO_THE_SKY: "To the Sky",
    GeneratorType.ENDING: "Ending",
}

# todo what is this, exactly?
ENDING_OBJECT_OFFSET = 0x1C8F9

=======
>>>>>>> e5d2d926
# not all objects provide a block index for blank block
BLANK = -1

SCREEN_HEIGHT = 15
SCREEN_WIDTH = 16


def get_minimal_icon_object(level_object):
    """
    Gets an icon of the object if applicable
    :param level_object: A subclass of object like
    :return: The rendered object
    """
    if isinstance(level_object, EnemyObject):
        return level_object
    if isinstance(level_object, Jump):
        return None
    while (
            any(block not in level_object.rendered_blocks for block in
                level_object.blocks) and level_object.size.width < 0x10
    ):
        level_object.size.width += 1

        if level_object.is_4byte:
            level_object.size.height += 1

        level_object.render()

    return level_object


<<<<<<< HEAD
class LevelObject(ObjectLike):
    def __init__(
        self,
        data: bytearray,
        object_set: int,
        palette_group,
        graphics_set: GraphicsSet,
        objects_ref: List["LevelObject"],
        is_vertical: bool,
        index: int,
        size_minimal: bool = False,
    ):
        self.object_set = ObjectSet(object_set)

        self.graphics_set = graphics_set
        self.tsa_data = ROM.get_tsa_data(object_set)

        self.x_position = 0
        self.y_position = 0

        self.rendered_base_x = 0
        self.rendered_base_y = 0
=======
class BlockCache:
    def __init__(self):
        self.cache = {}
>>>>>>> e5d2d926

    @staticmethod
    def is_from_memory(block_index):
        return block_index > 0xFF

    def block(self, palette_group, pattern_table, tsa_data, block_index):
        if block_index not in self.cache:
            if self.is_from_memory(block_index):
                block = Block(ROM().get_byte(block_index), palette_group, pattern_table, tsa_data)
            else:
                block = Block(block_index, palette_group, pattern_table, tsa_data)

            self.cache[block_index] = block
        return self.cache[block_index]


@dataclass
class BlockGenerator:
    size: Size
    object_set: ObjectSet
    domain: int
    index: int
    pos: Position
    object_factory_idx: int

    @property
    def y_pos(self):
        return self.pos.y

<<<<<<< HEAD
        self._length = 0
        self.secondary_length = 0

        self._setup()
=======
    @y_pos.setter
    def y_pos(self, y: int):
        self.pos.y = y
>>>>>>> e5d2d926

    @property
    def x_pos(self):
        return self.pos.x

    @x_pos.setter
    def x_pos(self, x: int):
        self.pos.x = x

    @property
    def is_4byte(self):
        """Returns if the object takes 4 bytes"""
        return self._is_4byte(self.object_set, self.type)

    @property
    def bytes(self):
        return self.object_set.get_definition_of(self.type).bytes

    @staticmethod
    def _is_4byte(object_set, type):
        """Returns if an object is 4 bytes from the object set from a given type"""
        return object_set.get_definition_of(type).is_4byte

    @property
    def is_single_block(self):
        """Returns if a block is a single block"""
        return self._is_single_block(self.index)

    @staticmethod
    def _is_single_block(index):
        """Returns if the index is in the range for single blocks"""
        return index <= 0x0F

    @property
    def domain_offset(self):
        """Returns the offset for type of a domain"""
        return self._domain_offset(self.domain)

    @staticmethod
    def _domain_offset(domain):
        """Returns the correct offset for a type from a given domain"""
        return domain * 0x1F

<<<<<<< HEAD
        self.width = object_data.bmp_width
        self.height = object_data.bmp_height
        self.orientation = GeneratorType(object_data.orientation)
        self.ending = EndType(object_data.ending)
        self.description = object_data.description
=======
    @property
    def type(self):
        """Returns the type of the block"""
        return self._type(self.index, self.domain)

    @staticmethod
    def _type(index, domain):
        """Returns the type of the block from a given index and domain
        For every domain there is 16 single-block types and 15 multi-block types
        Single-block objects exist at the beginning of every domain
        Multi-block objects exist in the remainder, being split into 16 block indexes
        """
        if BlockGenerator._is_single_block(index):
            return index + BlockGenerator._domain_offset(domain)
        else:
            return (index >> 4) + BlockGenerator._domain_offset(domain) + 15

    @classmethod
    def from_bytes(cls, object_set: ObjectSet, data: bytearray, is_vertical: bool = False, object_factory_idx=0):
        """Fabricates an object from bytes in rom"""
        domain = (data[0] & 0b1110_0000) >> 5
        y_pos = data[0] & 0b0001_1111
        x_pos = data[1]
        if is_vertical:
            y_pos += (x_pos // SCREEN_WIDTH) * SCREEN_HEIGHT
            x_pos %= SCREEN_WIDTH
        index = data[2]

        if cls._is_single_block(index):
            length, height = 1, 0
        elif cls._is_4byte(object_set, cls._type(index, domain)):
            height = index & 0b0000_1111
            try:
                length = data[3]
            except IndexError:
                length = 0
        else:
            length = index & 0b0000_1111
            height = 0
        return cls(object_set=object_set, domain=domain, index=index, pos=Position(x_pos, y_pos),
                   size=Size(length, height), object_factory_idx=object_factory_idx)
>>>>>>> e5d2d926


class LevelObject(ObjectLike, BlockGenerator):
    def __init__(
            self,
            object_set: ObjectSet,
            palette_group,
            pattern_table: PatternTable,
            objects_ref: List["LevelObjectController"],
            is_vertical: bool,
            domain: int,
            index: int,
            position: Position,
            size: Size,
            object_factory_idx: int
    ):
        self.object_set, self.palette_group = object_set, palette_group
        self.pattern_table, self.objects_ref, self.vertical_level = pattern_table, objects_ref, is_vertical
        self.domain, self.index, self.pos = domain, index, position
        self.size = size
        self.object_factory_idx = object_factory_idx

        self.index_in_level = len(self.objects_ref)

        self.block_cache = BlockCache()
        self.rendered_position = Position(0, 0)
        self.rendered_size = Size(0, 0)

        self.selected = False

        self.ground_level = GROUND

        self.rect = Rect()

        self._render()

    @classmethod
    def from_data(cls, data: bytearray, object_set: ObjectSet, palette_group, pattern_table: PatternTable,
                  objects_ref: List["LevelObjectController"], is_vertical: bool, object_factory_idx):
        bg = BlockGenerator.from_bytes(object_set, data, is_vertical)
        domain, index, position, size = bg.domain, bg.index, bg.pos, bg.size
        return cls(
            object_set,
            palette_group,
            pattern_table,
            objects_ref,
            is_vertical,
            domain,
            index,
            position,
            size,
            object_factory_idx
        )

    def properties(self):
        return [self.description, self.domain, self.index, self.size.width]

    @property
    def tsa_data(self):
        return ROM.get_tsa_data(self.object_set.object_set_number)

    @property
    def bmp(self):
        return self.object_set.get_definition_of(self.type).bmp

    @property
    def orientation(self):
        return self.object_set.get_definition_of(self.type).orientation

    @property
    def ending(self):
        return self.object_set.get_definition_of(self.type).ending

    @property
    def description(self):
        return self.object_set.get_definition_of(self.type).description

    @property
    def blocks(self):
        return [int(block) for block in self.object_set.get_definition_of(self.type).rom_object_design]

    def render(self):
        self._render()

    @abstractmethod
    def _render(self):
<<<<<<< HEAD
        self.rendered_base_x = base_x = self.x_position
        self.rendered_base_y = base_y = self.y_position

        self.rendered_width = new_width = self.width
        self.rendered_height = new_height = self.height

        try:
            self.index_in_level = self.objects_ref.index(self)
        except ValueError:
            # the object has not been added yet, so stick with the one given in the constructor
            pass

        blocks_to_draw = []

        if self.orientation == GeneratorType.TO_THE_SKY:
            base_x = self.x_position
            base_y = SKY

            for _ in range(self.y_position):
                blocks_to_draw.extend(self.blocks[0 : self.width])

            blocks_to_draw.extend(self.blocks[-self.width :])

        elif self.orientation == GeneratorType.DESERT_PIPE_BOX:
            # segments are the horizontal sections, which are 8 blocks long
            # two of those are drawn per length bit
            # rows are the 4 block high rows Mario can walk in

            is_pipe_box_type_b = self.obj_index // 0x10 == 4

            rows_per_box = self.height
            lines_per_row = 4

            segment_width = self.width
            segments = (self.length + 1) * 2

            box_height = lines_per_row * rows_per_box

            new_width = segments * segment_width
            new_height = box_height

            for row_number in range(rows_per_box):
                for line in range(lines_per_row):
                    if is_pipe_box_type_b and row_number > 0 and line == 0:
                        # in pipebox type b we do not repeat the horizontal beams
                        line += 1

                    start = line * segment_width
                    stop = start + segment_width

                    for segment_number in range(segments):
                        blocks_to_draw.extend(self.blocks[start:stop])

            if is_pipe_box_type_b:
                # draw another open row
                start = segment_width
            else:
                # draw the first row again to close the box
                start = 0

            stop = start + segment_width

            for segment_number in range(segments):
                blocks_to_draw.extend(self.blocks[start:stop])

        elif self.orientation in [
            GeneratorType.DIAG_DOWN_LEFT,
            GeneratorType.DIAG_DOWN_RIGHT,
            GeneratorType.DIAG_UP_RIGHT,
            GeneratorType.DIAG_WEIRD,
        ]:
            if self.ending == EndType.UNIFORM:
                new_height = (self.length + 1) * self.height
                new_width = (self.length + 1) * self.width

                left = [BLANK]
                right = [BLANK]
                slopes = self.blocks

            elif self.ending == EndType.END_ON_TOP_OR_LEFT:
                new_height = (self.length + 1) * self.height
                new_width = (self.length + 1) * (self.width - 1)  # without fill block

                if self.orientation in [GeneratorType.DIAG_DOWN_RIGHT, GeneratorType.DIAG_UP_RIGHT]:
                    fill_block = self.blocks[0:1]
                    slopes = self.blocks[1:]

                    left = fill_block
                    right = [BLANK]
                elif self.orientation == GeneratorType.DIAG_DOWN_LEFT:
                    fill_block = self.blocks[-1:]
                    slopes = self.blocks[0:-1]

                    right = fill_block
                    left = [BLANK]

                else:
                    fill_block = self.blocks[0:1]
                    slopes = self.blocks[1:]

                    right = [BLANK]
                    left = fill_block

            elif self.ending == EndType.END_ON_BOTTOM_OR_RIGHT:
                new_height = (self.length + 1) * self.height
                new_width = (self.length + 1) * (self.width - 1)  # without fill block

                fill_block = self.blocks[-1:]
                slopes = self.blocks[0:-1]

                left = [BLANK]
                right = fill_block
            else:
                # todo other two ends not used with diagonals?
                print(self.description)
                self.rendered_blocks = []
                return

            rows = []

            if self.height > self.width:
                slope_width = self.width
            else:
                slope_width = len(slopes)

            for y in range(new_height):
                amount_right = (y // self.height) * slope_width
                amount_left = new_width - slope_width - amount_right

                offset = y % self.height

                rows.append(amount_left * left + slopes[offset : offset + slope_width] + amount_right * right)

            if self.orientation in [GeneratorType.DIAG_UP_RIGHT]:
                for row in rows:
                    row.reverse()

            if self.orientation in [GeneratorType.DIAG_DOWN_RIGHT, GeneratorType.DIAG_UP_RIGHT]:
                if not self.height > self.width:  # special case for 60 degree platform wire down right
                    rows.reverse()

            if self.orientation in [GeneratorType.DIAG_UP_RIGHT]:
                base_y -= new_height - 1

            if self.orientation in [GeneratorType.DIAG_DOWN_LEFT]:
                base_x -= new_width - slope_width

            for row in rows:
                blocks_to_draw.extend(row)

        elif self.orientation in [GeneratorType.PYRAMID_TO_GROUND, GeneratorType.PYRAMID_2]:
            # since pyramids grow horizontally in both directions when extending
            # we need to check for new ground every time it grows

            base_x += 1  # set the new base_x to the tip of the pyramid

            for y in range(base_y, self.ground_level):
                new_height = y - base_y
                new_width = 2 * new_height

                bottom_row = QRect(base_x, y, new_width, 1)

                if any(
                    [
                        bottom_row.intersects(obj.get_rect()) and y == obj.get_rect().top()
                        for obj in self.objects_ref[0 : self.index_in_level]
                    ]
                ):
                    break

            base_x = base_x - (new_width // 2)

            blank = self.blocks[0]
            left_slope = self.blocks[1]
            left_fill = self.blocks[2]
            right_fill = self.blocks[3]
            right_slope = self.blocks[4]

            for y in range(new_height):
                blank_blocks = (new_width // 2) - (y + 1)
                middle_blocks = y  # times two

                blocks_to_draw.extend(blank_blocks * [blank])

                blocks_to_draw.append(left_slope)
                blocks_to_draw.extend(middle_blocks * [left_fill] + middle_blocks * [right_fill])
                blocks_to_draw.append(right_slope)

                blocks_to_draw.extend(blank_blocks * [blank])

        elif self.orientation == GeneratorType.ENDING:
            page_width = 16
            page_limit = page_width - self.x_position % page_width

            new_width = page_width + page_limit + 1
            new_height = (GROUND - 1) - SKY

            for y in range(SKY, GROUND - 1):
                blocks_to_draw.append(self.blocks[0])
                blocks_to_draw.extend([self.blocks[1]] * (new_width - 1))

            # todo magic number
            # ending graphics
            rom_offset = ENDING_OBJECT_OFFSET + self.object_set.get_ending_offset() * 0x60

            rom = ROM()

            ending_graphic_height = 6
            floor_height = 1

            y_offset = GROUND - floor_height - ending_graphic_height

            for y in range(ending_graphic_height):
                for x in range(page_width):
                    block_index = rom.get_byte(rom_offset + y * page_width + x - 1)

                    block_position = (y_offset + y) * new_width + x + page_limit + 1
                    blocks_to_draw[block_position] = block_index

            # Mushroom/Fire flower/Star is categorized as an enemy

        elif self.orientation == GeneratorType.VERTICAL:
            new_height = self.length + 1
            new_width = self.width

            if self.ending == EndType.UNIFORM:
                if self.is_4byte:
                    # there is one VERTICAL 4-byte object: Vertically oriented X-blocks
                    # the width is the primary expansion
                    new_width = (self.obj_index & 0x0F) + 1

                for _ in range(new_height):
                    for x in range(new_width):
                        for y in range(self.height):
                            blocks_to_draw.append(self.blocks[x % self.width])

            elif self.ending == EndType.END_ON_TOP_OR_LEFT:
                # in case the drawn object is smaller than its actual size
                for y in range(min(self.height, new_height)):
                    offset = y * self.width
                    blocks_to_draw.extend(self.blocks[offset : offset + self.width])

                additional_rows = new_height - self.height

                # assume only the last row needs to repeat
                # todo true for giant blocks?
                if additional_rows > 0:
                    last_row = self.blocks[-self.width :]

                    for _ in range(additional_rows):
                        blocks_to_draw.extend(last_row)

            elif self.ending == EndType.END_ON_BOTTOM_OR_RIGHT:
                additional_rows = new_height - self.height

                # assume only the first row needs to repeat
                # todo true for giant blocks?
                if additional_rows > 0:
                    last_row = self.blocks[0 : self.width]

                    for _ in range(additional_rows):
                        blocks_to_draw.extend(last_row)

                # in case the drawn object is smaller than its actual size
                for y in range(min(self.height, new_height)):
                    offset = y * self.width
                    blocks_to_draw.extend(self.blocks[offset : offset + self.width])

            elif self.ending == EndType.TWO_ENDS:
                # object exists on ships
                top_row = self.blocks[0 : self.width]
                bottom_row = self.blocks[-self.width :]

                blocks_to_draw.extend(top_row)

                additional_rows = new_height - 2

                # repeat second to last row
                if additional_rows > 0:
                    for _ in range(additional_rows):
                        blocks_to_draw.extend(self.blocks[-2 * self.width : -self.width])

                if new_height > 1:
                    blocks_to_draw.extend(bottom_row)

        elif self.orientation in [GeneratorType.HORIZONTAL, GeneratorType.HORIZ_TO_GROUND, GeneratorType.HORIZONTAL_2]:
            new_width = self.length + 1

            if self.orientation == GeneratorType.HORIZ_TO_GROUND:
                # to the ground only, until it hits something
                for y in range(base_y, self.ground_level):
                    bottom_row = QRect(base_x, y, new_width, 1)

                    if any(
                        [
                            bottom_row.intersects(obj.get_rect()) and y == obj.get_rect().top()
                            for obj in self.objects_ref[0 : self.index_in_level]
                        ]
                    ):
                        new_height = y - base_y
                        break
                else:
                    # nothing underneath this object, extend to the ground
                    new_height = self.ground_level - base_y

                if self.is_single_block:
                    new_width = self.length

            elif self.orientation == GeneratorType.HORIZONTAL_2 and self.ending == EndType.TWO_ENDS:
                # floating platforms seem to just be one shorter for some reason
                new_width -= 1
            else:
                new_height = self.height + self.secondary_length

            if self.ending == EndType.UNIFORM and not self.is_4byte:
                for y in range(new_height):
                    offset = (y % self.height) * self.width

                    for _ in range(0, new_width):
                        blocks_to_draw.extend(self.blocks[offset : offset + self.width])

                # in case of giant blocks
                new_width *= self.width

            elif self.ending == EndType.UNIFORM and self.is_4byte:
                # 4 byte objects
                top = self.blocks[0:1]
                bottom = self.blocks[-1:]

                new_height = self.height + self.secondary_length

                # ceilings are one shorter than normal
                if self.height > self.width:
                    new_height -= 1

                blocks_to_draw.extend(new_width * top)

                for _ in range(1, new_height):
                    blocks_to_draw.extend(new_width * bottom)

            elif self.ending == EndType.END_ON_TOP_OR_LEFT:
                for y in range(new_height):
                    offset = y * self.width

                    blocks_to_draw.append(self.blocks[offset])

                    for x in range(1, new_width):
                        blocks_to_draw.append(self.blocks[offset + 1])

            elif self.ending == EndType.END_ON_BOTTOM_OR_RIGHT:
                for y in range(new_height):
                    offset = y * self.width

                    for x in range(new_width - 1):
                        blocks_to_draw.append(self.blocks[offset])

                    blocks_to_draw.append(self.blocks[offset + self.width - 1])

            elif self.ending == EndType.TWO_ENDS:
                top_and_bottom_line = 2

                for y in range(self.height):
                    offset = y * self.width
                    left, *middle, right = self.blocks[offset : offset + self.width]

                    blocks_to_draw.append(left)
                    blocks_to_draw.extend(middle * (new_width - top_and_bottom_line))
                    blocks_to_draw.append(right)

                if not len(blocks_to_draw) % self.height == 0:
                    print(f"Blocks to draw are not divisible by height. {self}")

                new_width = int(len(blocks_to_draw) / self.height)

                top_row = blocks_to_draw[0:new_width]
                bottom_row = blocks_to_draw[-new_width:]

                middle_blocks = blocks_to_draw[new_width:-new_width]

                new_rows = new_height - top_and_bottom_line

                if new_rows >= 0:
                    blocks_to_draw = top_row + middle_blocks * new_rows + bottom_row
        else:
            if not self.orientation == GeneratorType.SINGLE_BLOCK_OBJECT:
                print(f"Didn't render {self.description}")
                # breakpoint()

            if self.description.lower() == "black boss room background":
                new_width = SCREEN_WIDTH
                new_height = SCREEN_HEIGHT

                base_x = self.x_position // SCREEN_WIDTH * SCREEN_WIDTH
                base_y = 0

                blocks_to_draw = SCREEN_WIDTH * SCREEN_HEIGHT * [self.blocks[0]]

        # for not yet implemented objects and single block objects
        if blocks_to_draw:
            self.rendered_blocks = blocks_to_draw
        else:
            self.rendered_blocks = self.blocks

        self.rendered_width = new_width
        self.rendered_height = new_height
        self.rendered_base_x = base_x
        self.rendered_base_y = base_y

        if new_width and not self.rendered_height == len(self.rendered_blocks) / new_width:
            print(
                f"Not enough Blocks for calculated height: {self.description}. "
                f"Blocks for height: {len(self.rendered_blocks) / new_width}. Rendered height: {self.rendered_height}"
            )

            self.rendered_height = len(self.rendered_blocks) / new_width
        elif new_width == 0:
            print(
                f"Calculated Width is 0, setting to 1: {self.description}. "
                f"Blocks to draw: {len(self.rendered_blocks)}. Rendered height: {self.rendered_height}"
            )

            self.rendered_width = 1

        self.rect = QRect(self.rendered_base_x, self.rendered_base_y, self.rendered_width, self.rendered_height)

    def draw(self, painter: QPainter, block_length, transparent):
        for index, block_index in enumerate(self.rendered_blocks):
            if block_index == BLANK:
                continue

            x = self.rendered_base_x + index % self.rendered_width
            y = self.rendered_base_y + index // self.rendered_width

            self._draw_block(painter, block_index, x, y, block_length, transparent)

    def _draw_block(self, painter: QPainter, block_index, x, y, block_length, transparent):
        if block_index not in self.block_cache:
            self.block_cache[block_index] = get_block(block_index, self.palette_group, self.graphics_set, self.tsa_data)

        self.block_cache[block_index].draw(
            painter,
            x * block_length,
            y * block_length,
            block_length=block_length,
            selected=self.selected,
            transparent=transparent,
=======
        pass

    def draw(self, painter: QPainter, block_length, transparent):
        for idx, pos in enumerate(self.rendered_size.positions()):
            if idx < len(self.rendered_blocks) and self.rendered_blocks[idx] != BLANK:
                po = pos + self.rendered_position
                self._draw_block(painter, self.rendered_blocks[idx], po, block_length, transparent)

    def _draw_block(self, painter: QPainter, block_index, position, block_length, transparent):
        self.block_cache.block(self.palette_group, self.pattern_table, self.tsa_data, block_index).draw(
            painter, position.x * block_length, position.y * block_length,
            block_length=block_length, selected=self.selected, transparent=transparent,
>>>>>>> e5d2d926
        )

    def set_position(self, pos: Position):
        positional_difference, self.rendered_position = self.pos - self.rendered_position, self.in_bounds(pos)
        self.pos = self.rendered_position + positional_difference
        self.render()

    def move_by(self, pos: Position):
        self.set_position(self.rendered_position + pos)

    def get_position(self):
        return self.pos.y, self.pos.y

    def expands(self):
<<<<<<< HEAD
        expands = EXPANDS_NOT

        if self.is_single_block:
            return expands

        if self.is_4byte:
            expands |= EXPANDS_BOTH

        elif self.orientation in [
            GeneratorType.HORIZONTAL,
            GeneratorType.HORIZONTAL_2,
            GeneratorType.HORIZ_TO_GROUND,
        ] or self.orientation in [
            GeneratorType.DIAG_DOWN_LEFT,
            GeneratorType.DIAG_DOWN_RIGHT,
            GeneratorType.DIAG_UP_RIGHT,
            GeneratorType.DIAG_WEIRD,
        ]:
            expands |= EXPANDS_HORIZ

        elif self.orientation in [GeneratorType.VERTICAL, GeneratorType.DIAG_WEIRD]:
            expands |= EXPANDS_VERT

        return expands

    def primary_expansion(self):
        if self.orientation in [
            GeneratorType.HORIZONTAL,
            GeneratorType.HORIZONTAL_2,
            GeneratorType.HORIZ_TO_GROUND,
        ] or self.orientation in [
            GeneratorType.DIAG_DOWN_LEFT,
            GeneratorType.DIAG_DOWN_RIGHT,
            GeneratorType.DIAG_UP_RIGHT,
            GeneratorType.DIAG_WEIRD,
        ]:
            if self.is_4byte:
                return EXPANDS_VERT
            else:
                return EXPANDS_HORIZ
        elif self.orientation in [GeneratorType.VERTICAL]:
            if self.is_4byte:
                return EXPANDS_HORIZ
            else:
                return EXPANDS_VERT
        else:
            return EXPANDS_BOTH
=======
        return EXPANDS_NOT

    def primary_expansion(self):
        return EXPANDS_BOTH
>>>>>>> e5d2d926

    def resize_x(self, x: int):
        if self.expands() & EXPANDS_HORIZ == 0:
            return

        if self.primary_expansion() == EXPANDS_HORIZ and self.is_4byte:
            length = x - self.pos.x
            length = max(0, length)
            length = min(length, 0xFF)
            self.size.width = length

        elif self.primary_expansion() == EXPANDS_HORIZ:
            length = x - self.pos.x

            length = max(0, length)
            length = min(length, 0x0F)

            base_index = (self.obj_index // 0x10) * 0x10

            self.obj_index = base_index + length
            self.size.width = self.obj_index
        else:
            length = x - self.pos.x
            length = max(0, length)
            length = min(length, 0xFF)

            if self.is_4byte:
                self.size.width = length
            else:
                raise ValueError("Resize impossible", self)

        self._render()

    def resize_y(self, y: int):
        if self.expands() & EXPANDS_VERT == 0:
            return

        if self.primary_expansion() == EXPANDS_VERT:
            length = y - self.pos.y

            length = max(0, length)
            length = min(length, 0x0F)

            base_index = (self.obj_index // 0x10) * 0x10

            self.obj_index = base_index + length
            self.size.width = self.obj_index
        else:
            length = y - self.pos.y
            length = max(0, length)
            length = min(length, 0xFF)

            if self.is_4byte:
                self.size.width = length
            else:
                raise ValueError("Resize impossible", self)

        self._calculate_lengths()

        self._render()

    def _calculate_lengths(self):
        if self.is_single_block:
            self._length = 1
        else:
            self._length = self.obj_index & 0b0000_1111

        if self.is_4byte:
            self.size.height = self.size.width

    def resize_by(self, dx: int, dy: int):
        if dx:
            self.resize_x(self.pos.x + dx)

        if dy:
            self.resize_y(self.pos.y + dy)

    def increment_type(self):
        self.change_type(True)

    def decrement_type(self):
        self.change_type(False)

    def change_type(self, increment: int):
        pass

    def __contains__(self, item: Tuple[int, int]) -> bool:
        x, y = item

        return self.point_in(x, y)

    def point_in(self, x: int, y: int) -> bool:
        return self.rect.contains(x, y)

    def get_status_info(self) -> List[tuple]:
        return [
            ("x", self.rendered_position.x),
            ("y", self.rendered_position.y),
            ("Width", self.rendered_size.width),
            ("Height", self.rendered_size.height),
            ("Orientation", self.orientation),
            ("Ending", ENDING_STR[self.ending]),
        ]

    def display_size(self, zoom_factor: int = 1):
        size = self.rendered_position * Block.SIDE_LENGTH * zoom_factor
        return size.to_qt()

    def as_image(self) -> QImage:
        self.rendered_position = Position(0, 0)
        size = self.rendered_size * Block.SIDE_LENGTH
        image = QImage(size.to_qt(), QImage.Format_RGB888)
        bg_color = bg_color_for_object_set(self.object_set.number, 0)
        image.fill(bg_color)
        painter = QPainter(image)
        self.draw(painter, Block.SIDE_LENGTH, True)
        return image

    def to_bytes(self) -> bytearray:
        data = bytearray()

        if self.vertical_level:
            offset = self.pos.y // SCREEN_HEIGHT
            pos = Position(self.pos.x + offset * SCREEN_WIDTH, self.pos.y % SCREEN_HEIGHT)
        else:
            pos = self.pos

<<<<<<< HEAD
        if self.orientation in [GeneratorType.PYRAMID_TO_GROUND, GeneratorType.PYRAMID_2]:
            x_position = self.rendered_base_x - 1 + self.rendered_width // 2
=======
        if self.orientation in [PYRAMID_TO_GROUND, PYRAMID_2]:
            pos.x = self.rendered_position.x - 1 + self.rendered_size.width // 2
>>>>>>> e5d2d926

        data.append((self.domain << 5) | pos.y)
        data.append(max(min(pos.x, 0xFF), 0))

        if not self.is_4byte and not self.is_single_block:
            third_byte = (self.obj_index & 0xF0) + self.size.width
        else:
            third_byte = self.obj_index

        data.append(third_byte)

        if self.is_4byte:
            data.append(self.size.width)

        return data

    def __repr__(self) -> str:
        return f"{self.__class__.__name__} {self.description} at {self.pos.x}, {self.pos.y}"

    def __eq__(self, other):
        try:
            return self.to_bytes() == other.to_bytes()
        except KeyError:
            return False

    def __lt__(self, other):
        return self.index_in_level < other.index_in_level

    def _confirm_render(self, size: Size, pos: Position, blocks: list):
        blocks = blocks if blocks else self.blocks
        self.rendered_size, self.rendered_position, self.rendered_blocks = size, pos, blocks
        self.rect = Rect.from_size_and_position(self.rendered_size, self.rendered_position)

    def _get_obj_index(self):
        try:
            return self.objects_ref.index(self)
        except ValueError:
            # the object has not been added yet, so stick with the one given in the constructor
            return self.object_factory_idx

    def _if_intersects(self, rect):
        return any(
            [
                rect.intersects(obj.get_rect()) for obj in self.objects_ref[:self._get_obj_index()]
            ]
        )<|MERGE_RESOLUTION|>--- conflicted
+++ resolved
@@ -5,18 +5,13 @@
 from PySide2.QtGui import QImage, QPainter
 
 from foundry.game.File import ROM
-<<<<<<< HEAD
-from foundry.game.ObjectDefinitions import EndType, GeneratorType
-from foundry.game.ObjectSet import ObjectSet
-from foundry.game.gfx.GraphicsSet import GraphicsSet
-=======
+
 from foundry.game.ObjectDefinitions import (
     PYRAMID_2,
     PYRAMID_TO_GROUND
 )
 from foundry.game.ObjectSet import ObjectSet
 from foundry.game.gfx.objects.Jump import Jump
->>>>>>> e5d2d926
 from foundry.game.gfx.Palette import bg_color_for_object_set
 from foundry.game.gfx.drawable.Block import Block, get_block
 from foundry.game.gfx.objects.EnemyItem import EnemyObject
@@ -36,30 +31,7 @@
     EndType.TWO_ENDS: "Top & Bottom/Left & Right",
 }
 
-<<<<<<< HEAD
-ORIENTATION_TO_STR = {
-    GeneratorType.HORIZONTAL: "Horizontal",
-    GeneratorType.VERTICAL: "Vertical",
-    GeneratorType.DIAG_DOWN_LEFT: "Diagonal ↙",
-    GeneratorType.DESERT_PIPE_BOX: "Desert Pipe Box",
-    GeneratorType.DIAG_DOWN_RIGHT: "Diagonal ↘",
-    GeneratorType.DIAG_UP_RIGHT: "Diagonal ↗",
-    GeneratorType.HORIZ_TO_GROUND: "Horizontal to the Ground",
-    GeneratorType.HORIZONTAL_2: "Horizontal Alternative",
-    GeneratorType.DIAG_WEIRD: "Diagonal Weird",  # up left?
-    GeneratorType.SINGLE_BLOCK_OBJECT: "Single Block",
-    GeneratorType.CENTERED: "Centered",
-    GeneratorType.PYRAMID_TO_GROUND: "Pyramid to Ground",
-    GeneratorType.PYRAMID_2: "Pyramid Alternative",
-    GeneratorType.TO_THE_SKY: "To the Sky",
-    GeneratorType.ENDING: "Ending",
-}
-
-# todo what is this, exactly?
-ENDING_OBJECT_OFFSET = 0x1C8F9
-
-=======
->>>>>>> e5d2d926
+
 # not all objects provide a block index for blank block
 BLANK = -1
 
@@ -91,34 +63,9 @@
     return level_object
 
 
-<<<<<<< HEAD
-class LevelObject(ObjectLike):
-    def __init__(
-        self,
-        data: bytearray,
-        object_set: int,
-        palette_group,
-        graphics_set: GraphicsSet,
-        objects_ref: List["LevelObject"],
-        is_vertical: bool,
-        index: int,
-        size_minimal: bool = False,
-    ):
-        self.object_set = ObjectSet(object_set)
-
-        self.graphics_set = graphics_set
-        self.tsa_data = ROM.get_tsa_data(object_set)
-
-        self.x_position = 0
-        self.y_position = 0
-
-        self.rendered_base_x = 0
-        self.rendered_base_y = 0
-=======
 class BlockCache:
     def __init__(self):
         self.cache = {}
->>>>>>> e5d2d926
 
     @staticmethod
     def is_from_memory(block_index):
@@ -148,16 +95,9 @@
     def y_pos(self):
         return self.pos.y
 
-<<<<<<< HEAD
-        self._length = 0
-        self.secondary_length = 0
-
-        self._setup()
-=======
     @y_pos.setter
     def y_pos(self, y: int):
         self.pos.y = y
->>>>>>> e5d2d926
 
     @property
     def x_pos(self):
@@ -201,13 +141,6 @@
         """Returns the correct offset for a type from a given domain"""
         return domain * 0x1F
 
-<<<<<<< HEAD
-        self.width = object_data.bmp_width
-        self.height = object_data.bmp_height
-        self.orientation = GeneratorType(object_data.orientation)
-        self.ending = EndType(object_data.ending)
-        self.description = object_data.description
-=======
     @property
     def type(self):
         """Returns the type of the block"""
@@ -249,7 +182,6 @@
             height = 0
         return cls(object_set=object_set, domain=domain, index=index, pos=Position(x_pos, y_pos),
                    size=Size(length, height), object_factory_idx=object_factory_idx)
->>>>>>> e5d2d926
 
 
 class LevelObject(ObjectLike, BlockGenerator):
@@ -336,454 +268,6 @@
 
     @abstractmethod
     def _render(self):
-<<<<<<< HEAD
-        self.rendered_base_x = base_x = self.x_position
-        self.rendered_base_y = base_y = self.y_position
-
-        self.rendered_width = new_width = self.width
-        self.rendered_height = new_height = self.height
-
-        try:
-            self.index_in_level = self.objects_ref.index(self)
-        except ValueError:
-            # the object has not been added yet, so stick with the one given in the constructor
-            pass
-
-        blocks_to_draw = []
-
-        if self.orientation == GeneratorType.TO_THE_SKY:
-            base_x = self.x_position
-            base_y = SKY
-
-            for _ in range(self.y_position):
-                blocks_to_draw.extend(self.blocks[0 : self.width])
-
-            blocks_to_draw.extend(self.blocks[-self.width :])
-
-        elif self.orientation == GeneratorType.DESERT_PIPE_BOX:
-            # segments are the horizontal sections, which are 8 blocks long
-            # two of those are drawn per length bit
-            # rows are the 4 block high rows Mario can walk in
-
-            is_pipe_box_type_b = self.obj_index // 0x10 == 4
-
-            rows_per_box = self.height
-            lines_per_row = 4
-
-            segment_width = self.width
-            segments = (self.length + 1) * 2
-
-            box_height = lines_per_row * rows_per_box
-
-            new_width = segments * segment_width
-            new_height = box_height
-
-            for row_number in range(rows_per_box):
-                for line in range(lines_per_row):
-                    if is_pipe_box_type_b and row_number > 0 and line == 0:
-                        # in pipebox type b we do not repeat the horizontal beams
-                        line += 1
-
-                    start = line * segment_width
-                    stop = start + segment_width
-
-                    for segment_number in range(segments):
-                        blocks_to_draw.extend(self.blocks[start:stop])
-
-            if is_pipe_box_type_b:
-                # draw another open row
-                start = segment_width
-            else:
-                # draw the first row again to close the box
-                start = 0
-
-            stop = start + segment_width
-
-            for segment_number in range(segments):
-                blocks_to_draw.extend(self.blocks[start:stop])
-
-        elif self.orientation in [
-            GeneratorType.DIAG_DOWN_LEFT,
-            GeneratorType.DIAG_DOWN_RIGHT,
-            GeneratorType.DIAG_UP_RIGHT,
-            GeneratorType.DIAG_WEIRD,
-        ]:
-            if self.ending == EndType.UNIFORM:
-                new_height = (self.length + 1) * self.height
-                new_width = (self.length + 1) * self.width
-
-                left = [BLANK]
-                right = [BLANK]
-                slopes = self.blocks
-
-            elif self.ending == EndType.END_ON_TOP_OR_LEFT:
-                new_height = (self.length + 1) * self.height
-                new_width = (self.length + 1) * (self.width - 1)  # without fill block
-
-                if self.orientation in [GeneratorType.DIAG_DOWN_RIGHT, GeneratorType.DIAG_UP_RIGHT]:
-                    fill_block = self.blocks[0:1]
-                    slopes = self.blocks[1:]
-
-                    left = fill_block
-                    right = [BLANK]
-                elif self.orientation == GeneratorType.DIAG_DOWN_LEFT:
-                    fill_block = self.blocks[-1:]
-                    slopes = self.blocks[0:-1]
-
-                    right = fill_block
-                    left = [BLANK]
-
-                else:
-                    fill_block = self.blocks[0:1]
-                    slopes = self.blocks[1:]
-
-                    right = [BLANK]
-                    left = fill_block
-
-            elif self.ending == EndType.END_ON_BOTTOM_OR_RIGHT:
-                new_height = (self.length + 1) * self.height
-                new_width = (self.length + 1) * (self.width - 1)  # without fill block
-
-                fill_block = self.blocks[-1:]
-                slopes = self.blocks[0:-1]
-
-                left = [BLANK]
-                right = fill_block
-            else:
-                # todo other two ends not used with diagonals?
-                print(self.description)
-                self.rendered_blocks = []
-                return
-
-            rows = []
-
-            if self.height > self.width:
-                slope_width = self.width
-            else:
-                slope_width = len(slopes)
-
-            for y in range(new_height):
-                amount_right = (y // self.height) * slope_width
-                amount_left = new_width - slope_width - amount_right
-
-                offset = y % self.height
-
-                rows.append(amount_left * left + slopes[offset : offset + slope_width] + amount_right * right)
-
-            if self.orientation in [GeneratorType.DIAG_UP_RIGHT]:
-                for row in rows:
-                    row.reverse()
-
-            if self.orientation in [GeneratorType.DIAG_DOWN_RIGHT, GeneratorType.DIAG_UP_RIGHT]:
-                if not self.height > self.width:  # special case for 60 degree platform wire down right
-                    rows.reverse()
-
-            if self.orientation in [GeneratorType.DIAG_UP_RIGHT]:
-                base_y -= new_height - 1
-
-            if self.orientation in [GeneratorType.DIAG_DOWN_LEFT]:
-                base_x -= new_width - slope_width
-
-            for row in rows:
-                blocks_to_draw.extend(row)
-
-        elif self.orientation in [GeneratorType.PYRAMID_TO_GROUND, GeneratorType.PYRAMID_2]:
-            # since pyramids grow horizontally in both directions when extending
-            # we need to check for new ground every time it grows
-
-            base_x += 1  # set the new base_x to the tip of the pyramid
-
-            for y in range(base_y, self.ground_level):
-                new_height = y - base_y
-                new_width = 2 * new_height
-
-                bottom_row = QRect(base_x, y, new_width, 1)
-
-                if any(
-                    [
-                        bottom_row.intersects(obj.get_rect()) and y == obj.get_rect().top()
-                        for obj in self.objects_ref[0 : self.index_in_level]
-                    ]
-                ):
-                    break
-
-            base_x = base_x - (new_width // 2)
-
-            blank = self.blocks[0]
-            left_slope = self.blocks[1]
-            left_fill = self.blocks[2]
-            right_fill = self.blocks[3]
-            right_slope = self.blocks[4]
-
-            for y in range(new_height):
-                blank_blocks = (new_width // 2) - (y + 1)
-                middle_blocks = y  # times two
-
-                blocks_to_draw.extend(blank_blocks * [blank])
-
-                blocks_to_draw.append(left_slope)
-                blocks_to_draw.extend(middle_blocks * [left_fill] + middle_blocks * [right_fill])
-                blocks_to_draw.append(right_slope)
-
-                blocks_to_draw.extend(blank_blocks * [blank])
-
-        elif self.orientation == GeneratorType.ENDING:
-            page_width = 16
-            page_limit = page_width - self.x_position % page_width
-
-            new_width = page_width + page_limit + 1
-            new_height = (GROUND - 1) - SKY
-
-            for y in range(SKY, GROUND - 1):
-                blocks_to_draw.append(self.blocks[0])
-                blocks_to_draw.extend([self.blocks[1]] * (new_width - 1))
-
-            # todo magic number
-            # ending graphics
-            rom_offset = ENDING_OBJECT_OFFSET + self.object_set.get_ending_offset() * 0x60
-
-            rom = ROM()
-
-            ending_graphic_height = 6
-            floor_height = 1
-
-            y_offset = GROUND - floor_height - ending_graphic_height
-
-            for y in range(ending_graphic_height):
-                for x in range(page_width):
-                    block_index = rom.get_byte(rom_offset + y * page_width + x - 1)
-
-                    block_position = (y_offset + y) * new_width + x + page_limit + 1
-                    blocks_to_draw[block_position] = block_index
-
-            # Mushroom/Fire flower/Star is categorized as an enemy
-
-        elif self.orientation == GeneratorType.VERTICAL:
-            new_height = self.length + 1
-            new_width = self.width
-
-            if self.ending == EndType.UNIFORM:
-                if self.is_4byte:
-                    # there is one VERTICAL 4-byte object: Vertically oriented X-blocks
-                    # the width is the primary expansion
-                    new_width = (self.obj_index & 0x0F) + 1
-
-                for _ in range(new_height):
-                    for x in range(new_width):
-                        for y in range(self.height):
-                            blocks_to_draw.append(self.blocks[x % self.width])
-
-            elif self.ending == EndType.END_ON_TOP_OR_LEFT:
-                # in case the drawn object is smaller than its actual size
-                for y in range(min(self.height, new_height)):
-                    offset = y * self.width
-                    blocks_to_draw.extend(self.blocks[offset : offset + self.width])
-
-                additional_rows = new_height - self.height
-
-                # assume only the last row needs to repeat
-                # todo true for giant blocks?
-                if additional_rows > 0:
-                    last_row = self.blocks[-self.width :]
-
-                    for _ in range(additional_rows):
-                        blocks_to_draw.extend(last_row)
-
-            elif self.ending == EndType.END_ON_BOTTOM_OR_RIGHT:
-                additional_rows = new_height - self.height
-
-                # assume only the first row needs to repeat
-                # todo true for giant blocks?
-                if additional_rows > 0:
-                    last_row = self.blocks[0 : self.width]
-
-                    for _ in range(additional_rows):
-                        blocks_to_draw.extend(last_row)
-
-                # in case the drawn object is smaller than its actual size
-                for y in range(min(self.height, new_height)):
-                    offset = y * self.width
-                    blocks_to_draw.extend(self.blocks[offset : offset + self.width])
-
-            elif self.ending == EndType.TWO_ENDS:
-                # object exists on ships
-                top_row = self.blocks[0 : self.width]
-                bottom_row = self.blocks[-self.width :]
-
-                blocks_to_draw.extend(top_row)
-
-                additional_rows = new_height - 2
-
-                # repeat second to last row
-                if additional_rows > 0:
-                    for _ in range(additional_rows):
-                        blocks_to_draw.extend(self.blocks[-2 * self.width : -self.width])
-
-                if new_height > 1:
-                    blocks_to_draw.extend(bottom_row)
-
-        elif self.orientation in [GeneratorType.HORIZONTAL, GeneratorType.HORIZ_TO_GROUND, GeneratorType.HORIZONTAL_2]:
-            new_width = self.length + 1
-
-            if self.orientation == GeneratorType.HORIZ_TO_GROUND:
-                # to the ground only, until it hits something
-                for y in range(base_y, self.ground_level):
-                    bottom_row = QRect(base_x, y, new_width, 1)
-
-                    if any(
-                        [
-                            bottom_row.intersects(obj.get_rect()) and y == obj.get_rect().top()
-                            for obj in self.objects_ref[0 : self.index_in_level]
-                        ]
-                    ):
-                        new_height = y - base_y
-                        break
-                else:
-                    # nothing underneath this object, extend to the ground
-                    new_height = self.ground_level - base_y
-
-                if self.is_single_block:
-                    new_width = self.length
-
-            elif self.orientation == GeneratorType.HORIZONTAL_2 and self.ending == EndType.TWO_ENDS:
-                # floating platforms seem to just be one shorter for some reason
-                new_width -= 1
-            else:
-                new_height = self.height + self.secondary_length
-
-            if self.ending == EndType.UNIFORM and not self.is_4byte:
-                for y in range(new_height):
-                    offset = (y % self.height) * self.width
-
-                    for _ in range(0, new_width):
-                        blocks_to_draw.extend(self.blocks[offset : offset + self.width])
-
-                # in case of giant blocks
-                new_width *= self.width
-
-            elif self.ending == EndType.UNIFORM and self.is_4byte:
-                # 4 byte objects
-                top = self.blocks[0:1]
-                bottom = self.blocks[-1:]
-
-                new_height = self.height + self.secondary_length
-
-                # ceilings are one shorter than normal
-                if self.height > self.width:
-                    new_height -= 1
-
-                blocks_to_draw.extend(new_width * top)
-
-                for _ in range(1, new_height):
-                    blocks_to_draw.extend(new_width * bottom)
-
-            elif self.ending == EndType.END_ON_TOP_OR_LEFT:
-                for y in range(new_height):
-                    offset = y * self.width
-
-                    blocks_to_draw.append(self.blocks[offset])
-
-                    for x in range(1, new_width):
-                        blocks_to_draw.append(self.blocks[offset + 1])
-
-            elif self.ending == EndType.END_ON_BOTTOM_OR_RIGHT:
-                for y in range(new_height):
-                    offset = y * self.width
-
-                    for x in range(new_width - 1):
-                        blocks_to_draw.append(self.blocks[offset])
-
-                    blocks_to_draw.append(self.blocks[offset + self.width - 1])
-
-            elif self.ending == EndType.TWO_ENDS:
-                top_and_bottom_line = 2
-
-                for y in range(self.height):
-                    offset = y * self.width
-                    left, *middle, right = self.blocks[offset : offset + self.width]
-
-                    blocks_to_draw.append(left)
-                    blocks_to_draw.extend(middle * (new_width - top_and_bottom_line))
-                    blocks_to_draw.append(right)
-
-                if not len(blocks_to_draw) % self.height == 0:
-                    print(f"Blocks to draw are not divisible by height. {self}")
-
-                new_width = int(len(blocks_to_draw) / self.height)
-
-                top_row = blocks_to_draw[0:new_width]
-                bottom_row = blocks_to_draw[-new_width:]
-
-                middle_blocks = blocks_to_draw[new_width:-new_width]
-
-                new_rows = new_height - top_and_bottom_line
-
-                if new_rows >= 0:
-                    blocks_to_draw = top_row + middle_blocks * new_rows + bottom_row
-        else:
-            if not self.orientation == GeneratorType.SINGLE_BLOCK_OBJECT:
-                print(f"Didn't render {self.description}")
-                # breakpoint()
-
-            if self.description.lower() == "black boss room background":
-                new_width = SCREEN_WIDTH
-                new_height = SCREEN_HEIGHT
-
-                base_x = self.x_position // SCREEN_WIDTH * SCREEN_WIDTH
-                base_y = 0
-
-                blocks_to_draw = SCREEN_WIDTH * SCREEN_HEIGHT * [self.blocks[0]]
-
-        # for not yet implemented objects and single block objects
-        if blocks_to_draw:
-            self.rendered_blocks = blocks_to_draw
-        else:
-            self.rendered_blocks = self.blocks
-
-        self.rendered_width = new_width
-        self.rendered_height = new_height
-        self.rendered_base_x = base_x
-        self.rendered_base_y = base_y
-
-        if new_width and not self.rendered_height == len(self.rendered_blocks) / new_width:
-            print(
-                f"Not enough Blocks for calculated height: {self.description}. "
-                f"Blocks for height: {len(self.rendered_blocks) / new_width}. Rendered height: {self.rendered_height}"
-            )
-
-            self.rendered_height = len(self.rendered_blocks) / new_width
-        elif new_width == 0:
-            print(
-                f"Calculated Width is 0, setting to 1: {self.description}. "
-                f"Blocks to draw: {len(self.rendered_blocks)}. Rendered height: {self.rendered_height}"
-            )
-
-            self.rendered_width = 1
-
-        self.rect = QRect(self.rendered_base_x, self.rendered_base_y, self.rendered_width, self.rendered_height)
-
-    def draw(self, painter: QPainter, block_length, transparent):
-        for index, block_index in enumerate(self.rendered_blocks):
-            if block_index == BLANK:
-                continue
-
-            x = self.rendered_base_x + index % self.rendered_width
-            y = self.rendered_base_y + index // self.rendered_width
-
-            self._draw_block(painter, block_index, x, y, block_length, transparent)
-
-    def _draw_block(self, painter: QPainter, block_index, x, y, block_length, transparent):
-        if block_index not in self.block_cache:
-            self.block_cache[block_index] = get_block(block_index, self.palette_group, self.graphics_set, self.tsa_data)
-
-        self.block_cache[block_index].draw(
-            painter,
-            x * block_length,
-            y * block_length,
-            block_length=block_length,
-            selected=self.selected,
-            transparent=transparent,
-=======
         pass
 
     def draw(self, painter: QPainter, block_length, transparent):
@@ -796,7 +280,6 @@
         self.block_cache.block(self.palette_group, self.pattern_table, self.tsa_data, block_index).draw(
             painter, position.x * block_length, position.y * block_length,
             block_length=block_length, selected=self.selected, transparent=transparent,
->>>>>>> e5d2d926
         )
 
     def set_position(self, pos: Position):
@@ -811,60 +294,10 @@
         return self.pos.y, self.pos.y
 
     def expands(self):
-<<<<<<< HEAD
-        expands = EXPANDS_NOT
-
-        if self.is_single_block:
-            return expands
-
-        if self.is_4byte:
-            expands |= EXPANDS_BOTH
-
-        elif self.orientation in [
-            GeneratorType.HORIZONTAL,
-            GeneratorType.HORIZONTAL_2,
-            GeneratorType.HORIZ_TO_GROUND,
-        ] or self.orientation in [
-            GeneratorType.DIAG_DOWN_LEFT,
-            GeneratorType.DIAG_DOWN_RIGHT,
-            GeneratorType.DIAG_UP_RIGHT,
-            GeneratorType.DIAG_WEIRD,
-        ]:
-            expands |= EXPANDS_HORIZ
-
-        elif self.orientation in [GeneratorType.VERTICAL, GeneratorType.DIAG_WEIRD]:
-            expands |= EXPANDS_VERT
-
-        return expands
-
-    def primary_expansion(self):
-        if self.orientation in [
-            GeneratorType.HORIZONTAL,
-            GeneratorType.HORIZONTAL_2,
-            GeneratorType.HORIZ_TO_GROUND,
-        ] or self.orientation in [
-            GeneratorType.DIAG_DOWN_LEFT,
-            GeneratorType.DIAG_DOWN_RIGHT,
-            GeneratorType.DIAG_UP_RIGHT,
-            GeneratorType.DIAG_WEIRD,
-        ]:
-            if self.is_4byte:
-                return EXPANDS_VERT
-            else:
-                return EXPANDS_HORIZ
-        elif self.orientation in [GeneratorType.VERTICAL]:
-            if self.is_4byte:
-                return EXPANDS_HORIZ
-            else:
-                return EXPANDS_VERT
-        else:
-            return EXPANDS_BOTH
-=======
         return EXPANDS_NOT
 
     def primary_expansion(self):
         return EXPANDS_BOTH
->>>>>>> e5d2d926
 
     def resize_x(self, x: int):
         if self.expands() & EXPANDS_HORIZ == 0:
@@ -992,13 +425,8 @@
         else:
             pos = self.pos
 
-<<<<<<< HEAD
-        if self.orientation in [GeneratorType.PYRAMID_TO_GROUND, GeneratorType.PYRAMID_2]:
-            x_position = self.rendered_base_x - 1 + self.rendered_width // 2
-=======
         if self.orientation in [PYRAMID_TO_GROUND, PYRAMID_2]:
             pos.x = self.rendered_position.x - 1 + self.rendered_size.width // 2
->>>>>>> e5d2d926
 
         data.append((self.domain << 5) | pos.y)
         data.append(max(min(pos.x, 0xFF), 0))
