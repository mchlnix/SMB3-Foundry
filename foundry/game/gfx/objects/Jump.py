--- conflicted
+++ resolved
@@ -1,17 +1,6 @@
-<<<<<<< HEAD
-from PySide2.QtCore import QRect
-
-from foundry.game.gfx.objects.LevelObject import GROUND, SCREEN_HEIGHT, SCREEN_WIDTH
-from foundry.game.gfx.objects.ObjectLike import ObjectLike
-
-
-class Jump(ObjectLike):
-=======
 from smb3parse.asm6_converter import to_hex
 
-
 class Jump:
->>>>>>> 2e08be39
     POINTER_DOMAIN = 0b111
 
     SIZE = 3  # bytes
@@ -73,50 +62,5 @@
 
         return Jump(data)
 
-<<<<<<< HEAD
-    def render(self):
-        pass
-
-    def draw(self, dc, zoom, transparent):
-        pass
-
-    def get_status_info(self):
-        return []
-
-    def set_position(self, x, y):
-        pass
-
-    def move_by(self, dx, dy):
-        pass
-
-    def get_position(self):
-        return 0, 0
-
-    def resize_by(self, dx, dy):
-        pass
-
-    def point_in(self, x, y):
-        return False
-
-    def change_type(self, new_type):
-        pass
-
-    def get_rect(self, block_length=1, vertical=False) -> QRect:
-        if vertical:
-            return QRect(
-                0,
-                block_length * (1 + SCREEN_HEIGHT * self.screen_index),
-                block_length * SCREEN_WIDTH,
-                block_length * SCREEN_HEIGHT,
-            )
-        else:
-            return QRect(
-                block_length * SCREEN_WIDTH * self.screen_index, 0, block_length * SCREEN_WIDTH, block_length * GROUND,
-            )
-
-    def __contains__(self, point):
-        return False
-=======
     def __repr__(self):
-        return f"Jump({self.data})"
->>>>>>> 2e08be39
+        return f"Jump({self.data})"